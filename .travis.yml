--- conflicted
+++ resolved
@@ -4,12 +4,8 @@
       services:
         - docker
       before_install:
-<<<<<<< HEAD
+        - echo "$DOCKER_PASSWORD" | docker login -u "$DOCKER_USERNAME" --password-stdin
         - docker pull ubuntu:20.04
-=======
-        - echo "$DOCKER_PASSWORD" | docker login -u "$DOCKER_USERNAME" --password-stdin
-        - docker pull ubuntu:16.04
->>>>>>> 43acab3d
       script:
         - docker run -v $PWD:/root -w /root ubuntu:20.04 /bin/sh -c "sed -i -e 's/# deb-src/deb-src/' /etc/apt/sources.list && apt-get -qq update && DEBIAN_FRONTEND=noninteractive apt-get -yqq build-dep melt && apt-get -y install qt5-default locales && ./configure --prefix=/usr --enable-gpl --enable-gpl3 --enable-lumas && make -j && make install && cd src/tests && qmake tests.pro && make -j && echo de_DE.UTF-8 UTF-8 >> /etc/locale.gen && locale-gen && for test in \$(find . -type f -name 'test_*' -executable); do \$test; done && cd ../.. && rm -rf src"
         - docker build -t mltframework/melt:latest .
