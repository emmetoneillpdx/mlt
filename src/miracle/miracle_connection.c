--- conflicted
+++ resolved
@@ -134,14 +134,9 @@
 	}
 	else
 	{
-<<<<<<< HEAD
 		const char *message = "500 Empty Response\r\n\r\n";
-		write( fd, message, strlen( message ) );
-=======
-		char *message = "500 Empty Response\r\n\r\n";
 		if ( write( fd, message, strlen( message ) ) != strlen( message ))
 			miracle_log( LOG_ERR, "write(%s) failed!", message );
->>>>>>> f13ee089
 	}
 
 	return error;
