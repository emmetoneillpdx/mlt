/*
 * kdenlivetitle_wrapper.cpp -- kdenlivetitle wrapper
 * Copyright (c) 2009 Marco Gittler <g.marco@freenet.de>
 * Copyright (c) 2009 Jean-Baptiste Mardelle <jb@kdenlive.org>
 *
 * This library is free software; you can redistribute it and/or
 * modify it under the terms of the GNU Lesser General Public
 * License as published by the Free Software Foundation; either
 * version 2.1 of the License, or (at your option) any later version.
 *
 * This library is distributed in the hope that it will be useful,
 * but WITHOUT ANY WARRANTY; without even the implied warranty of
 * MERCHANTABILITY or FITNESS FOR A PARTICULAR PURPOSE.  See the GNU
 * Lesser General Public License for more details.
 *
 * You should have received a copy of the GNU Lesser General Public
 * License along with this library; if not, write to the Free Software
 * Foundation, Inc., 51 Franklin Street, Fifth Floor, Boston, MA  02110-1301  USA
 */

#include "kdenlivetitle_wrapper.h"
#include "typewriter.h"

#include "common.h"

#include <QImage>
#include <QPainter>
#include <QDebug>
#include <QMutex>
#include <QGraphicsScene>
#include <QGraphicsTextItem>
#include <QGraphicsSvgItem>
#include <QSvgRenderer>
#include <QTextCursor>
#include <QTextDocument>
#include <QStyleOptionGraphicsItem>
#include <QString>
#include <math.h>

#include <QDomElement>
#include <QRectF>
#include <QColor>
#include <QWidget>
#include <framework/mlt_log.h>
<<<<<<< HEAD
#if QT_VERSION >= 0x040600
=======

>>>>>>> a30ed7cc
#include <QGraphicsEffect>
#include <QGraphicsBlurEffect>
#include <QGraphicsDropShadowEffect>

#include <memory>

Q_DECLARE_METATYPE(QTextCursor);
Q_DECLARE_METATYPE(std::shared_ptr<TypeWriter>);

// Private Constants
static const double PI = 3.14159265358979323846;

class ImageItem: public QGraphicsItem
{
public:
	ImageItem(QImage img)
	{
		m_img = img;
	}

	virtual QRectF boundingRect() const
	{
		return QRectF(0, 0, m_img.width(), m_img.height());
	}

	virtual void paint( QPainter *painter,
						const QStyleOptionGraphicsItem * /*option*/,
						QWidget* )
	{
		painter->setRenderHint(QPainter::SmoothPixmapTransform, true);
		painter->drawImage(QPoint(), m_img);
	}

private:
	QImage m_img;


};

void blur( QImage& image, int radius )
{
	int tab[] = { 14, 10, 8, 6, 5, 5, 4, 3, 3, 3, 3, 2, 2, 2, 2, 2, 2 };
	int alpha = (radius < 1)  ? 16 : (radius > 17) ? 1 : tab[radius-1];

	int r1 = 0;
	int r2 = image.height() - 1;
	int c1 = 0;
	int c2 = image.width() - 1;

	int bpl = image.bytesPerLine();
	int rgba[4];
	unsigned char* p;

	int i1 = 0;
	int i2 = 3;

	for (int col = c1; col <= c2; col++) {
		p = image.scanLine(r1) + col * 4;
		for (int i = i1; i <= i2; i++)
			rgba[i] = p[i] << 4;

		p += bpl;
		for (int j = r1; j < r2; j++, p += bpl)
			for (int i = i1; i <= i2; i++)
				p[i] = (rgba[i] += ((p[i] << 4) - rgba[i]) * alpha / 16) >> 4;
	}

	for (int row = r1; row <= r2; row++) {
		p = image.scanLine(row) + c1 * 4;
		for (int i = i1; i <= i2; i++)
			rgba[i] = p[i] << 4;

		p += 4;
		for (int j = c1; j < c2; j++, p += 4)
			for (int i = i1; i <= i2; i++)
				p[i] = (rgba[i] += ((p[i] << 4) - rgba[i]) * alpha / 16) >> 4;
	}

	for (int col = c1; col <= c2; col++) {
		p = image.scanLine(r2) + col * 4;
		for (int i = i1; i <= i2; i++)
			rgba[i] = p[i] << 4;

		p -= bpl;
		for (int j = r1; j < r2; j++, p -= bpl)
			for (int i = i1; i <= i2; i++)
				p[i] = (rgba[i] += ((p[i] << 4) - rgba[i]) * alpha / 16) >> 4;
	}

	for (int row = r1; row <= r2; row++) {
		p = image.scanLine(row) + c2 * 4;
		for (int i = i1; i <= i2; i++)
			rgba[i] = p[i] << 4;

		p -= 4;
		for (int j = c1; j < c2; j++, p -= 4)
			for (int i = i1; i <= i2; i++)
				p[i] = (rgba[i] += ((p[i] << 4) - rgba[i]) * alpha / 16) >> 4;
	}

}

class PlainTextItem: public QGraphicsItem
{
public:
	PlainTextItem(QString text, QFont font, double width, double height, QBrush brush, QColor outlineColor, double outline, int align, int lineSpacing) : m_metrics(QFontMetrics(font))
	{
		m_boundingRect = QRectF(0, 0, width, height);
		m_brush = brush;
		m_outline = outline;
		m_pen = QPen(outlineColor);
		m_pen.setWidthF(outline);
		m_font = font;
		m_lineSpacing = lineSpacing + m_metrics.lineSpacing();
		m_align = align;
		m_width = width;
		updateText(text);
	}

	void updateText(QString text) {
#if QT_VERSION >= QT_VERSION_CHECK(5, 13, 0)
		m_path.clear();
#else
		m_path = QPainterPath();
#endif
		// Calculate line width
		QStringList lines = text.split('\n');
		double linePos = m_metrics.ascent();
		foreach(const QString &line, lines)
		{
			QPainterPath linePath;
			linePath.addText(0, linePos, m_font, line);
			linePos += m_lineSpacing;
			if ( m_align == Qt::AlignHCenter )
			{
#if (QT_VERSION > QT_VERSION_CHECK(5, 11, 0))
				double offset = (m_width - m_metrics.horizontalAdvance(line)) / 2;
#else
				double offset = (m_width - m_metrics.width(line)) / 2;
#endif
				linePath.translate(offset, 0);
			} else if ( m_align == Qt::AlignRight ) {
#if (QT_VERSION > QT_VERSION_CHECK(5, 11, 0))
				double offset = (m_width - m_metrics.horizontalAdvance(line));
#else
				double offset = (m_width - m_metrics.width(line));
#endif
				linePath.translate(offset, 0);
			}
			m_path.addPath(linePath);
		}
		m_path.setFillRule(Qt::WindingFill);
	}

	virtual QRectF boundingRect() const
	{
		return m_boundingRect;
	}

	virtual void paint( QPainter *painter,
						const QStyleOptionGraphicsItem * option,
						QWidget* w)
	{
		if ( !m_shadow.isNull() )
		{
			painter->drawImage(m_shadowOffset, m_shadow);
		}
		painter->fillPath(m_path, m_brush);
		if ( m_outline > 0 )
		{
			painter->strokePath(m_path.simplified(), m_pen);
		}
	}

	void addShadow(QStringList params)
	{
		m_params = params;
		updateShadows();
	}

	void updateShadows() {
		if (m_params.count() < 5 || m_params.at( 0 ).toInt() == false)
		{
			// Invalid or no shadow wanted
			return;
		}
		// Build shadow image
		QColor shadowColor = QColor( m_params.at( 1 ) );
		int blurRadius = m_params.at( 2 ).toInt();
		int offsetX = m_params.at( 3 ).toInt();
		int offsetY = m_params.at( 4 ).toInt();
		m_shadow = QImage( m_boundingRect.width() + abs( offsetX ) + 4 * blurRadius, m_boundingRect.height() + abs( offsetY ) + 4 * blurRadius, QImage::Format_ARGB32_Premultiplied );
		m_shadow.fill( Qt::transparent );
		QPainterPath shadowPath = m_path;
		offsetX -= 2 * blurRadius;
		offsetY -= 2 * blurRadius;
		m_shadowOffset = QPoint( offsetX, offsetY );
		shadowPath.translate(2 * blurRadius, 2 * blurRadius);
		QPainter shadowPainter( &m_shadow );
		shadowPainter.fillPath( shadowPath, QBrush( shadowColor ) );
		shadowPainter.end();
		blur( m_shadow, blurRadius );
	}

private:
	QRectF m_boundingRect;
	QImage m_shadow;
	QPoint m_shadowOffset;
	QPainterPath m_path;
	QBrush m_brush;
	QPen m_pen;
	QFont m_font;
	int m_lineSpacing;
	int m_align;
	double m_width;
	QFontMetrics m_metrics;
	double m_outline;
	QStringList m_params;
};

QRectF stringToRect( const QString & s )
{

	QStringList l = s.split( ',' );
	if ( l.size() < 4 )
		return QRectF();
	return QRectF( l.at( 0 ).toDouble(), l.at( 1 ).toDouble(), l.at( 2 ).toDouble(), l.at( 3 ).toDouble() ).normalized();
}

QColor stringToColor( const QString & s )
{
	QStringList l = s.split( ',' );
	if ( l.size() < 4 )
		return QColor();
	return QColor( l.at( 0 ).toInt(), l.at( 1 ).toInt(), l.at( 2 ).toInt(), l.at( 3 ).toInt() );
	;
}
QTransform stringToTransform( const QString& s )
{
	QStringList l = s.split( ',' );
	if ( l.size() < 9 )
		return QTransform();
	return QTransform(
				l.at( 0 ).toDouble(), l.at( 1 ).toDouble(), l.at( 2 ).toDouble(),
				l.at( 3 ).toDouble(), l.at( 4 ).toDouble(), l.at( 5 ).toDouble(),
				l.at( 6 ).toDouble(), l.at( 7 ).toDouble(), l.at( 8 ).toDouble()
				);
}

static void qscene_delete( void *data )
{
	QGraphicsScene *scene = ( QGraphicsScene * )data;
	if (scene) delete scene;
	scene = NULL;
}


void loadFromXml( producer_ktitle self, QGraphicsScene *scene, const char *templateXml, const char *templateText )
{
	scene->clear();
	mlt_producer producer = &self->parent;
	self->has_alpha = true;
	mlt_properties producer_props = MLT_PRODUCER_PROPERTIES( producer );
	QDomDocument doc;
	QString data = QString::fromUtf8(templateXml);
	QString replacementText = QString::fromUtf8(templateText);
	doc.setContent(data);
	QDomElement title = doc.documentElement();

	// Check for invalid title
	if ( title.isNull() || title.tagName() != "kdenlivetitle" ) return;

	// Check title locale
	if ( title.hasAttribute( "LC_NUMERIC" ) ) {
		QString locale = title.attribute( "LC_NUMERIC" );
		QLocale::setDefault( QLocale( locale ) );
	}

	int originalWidth;
	int originalHeight;
	if ( title.hasAttribute("width") ) {
		originalWidth = title.attribute("width").toInt();
		originalHeight = title.attribute("height").toInt();
		scene->setSceneRect(0, 0, originalWidth, originalHeight);
	}
	else {
		originalWidth = scene->sceneRect().width();
		originalHeight = scene->sceneRect().height();
	}
	if ( title.hasAttribute( "out" ) ) {
		mlt_properties_set_position( producer_props, "_animation_out", title.attribute( "out" ).toDouble() );
	}
	else {
		mlt_properties_set_position( producer_props, "_animation_out", mlt_producer_get_out( producer ) );
	}
	mlt_properties_set_int( producer_props, "meta.media.width", originalWidth );
	mlt_properties_set_int( producer_props, "meta.media.height", originalHeight );

	QDomNode node;
	QDomNodeList items = title.elementsByTagName("item");
	for ( int i = 0; i < items.count(); i++ )
	{
		QGraphicsItem *gitem = NULL;
		node = items.item( i );
		QDomNamedNodeMap nodeAttributes = node.attributes();
		int zValue = nodeAttributes.namedItem( "z-index" ).nodeValue().toInt();
		if ( zValue > -1000 )
		{
			if ( nodeAttributes.namedItem( "type" ).nodeValue() == "QGraphicsTextItem" )
			{
				QDomNamedNodeMap txtProperties = node.namedItem( "content" ).attributes();
				QFont font( txtProperties.namedItem( "font" ).nodeValue() );
				QDomNode propsNode = txtProperties.namedItem( "font-bold" );
				if ( !propsNode.isNull() )
				{
					// Old: Bold/Not bold.
					font.setBold( propsNode.nodeValue().toInt() );
				}
				else
				{
					// New: Font weight (QFont::)
					font.setWeight( QFont::Weight( txtProperties.namedItem( "font-weight" ).nodeValue().toInt() ) );
				}
				font.setItalic( txtProperties.namedItem( "font-italic" ).nodeValue().toInt() );
				font.setUnderline( txtProperties.namedItem( "font-underline" ).nodeValue().toInt() );

				int letterSpacing = txtProperties.namedItem( "font-spacing" ).nodeValue().toInt();
				if ( letterSpacing != 0 ) {
					font.setLetterSpacing( QFont::AbsoluteSpacing, letterSpacing );
				}
				// Older Kdenlive version did not store pixel size but point size
				if ( txtProperties.namedItem( "font-pixel-size" ).isNull() )
				{
					QFont f2;
					f2.setPointSize( txtProperties.namedItem( "font-size" ).nodeValue().toInt() );
					font.setPixelSize( QFontInfo( f2 ).pixelSize() );
				}
				else
				{
					font.setPixelSize( txtProperties.namedItem( "font-pixel-size" ).nodeValue().toInt() );
				}
				if ( !txtProperties.namedItem( "letter-spacing" ).isNull() )
				{
					font.setLetterSpacing(QFont::AbsoluteSpacing, txtProperties.namedItem( "letter-spacing" ).nodeValue().toInt());
				}
				QColor col( stringToColor( txtProperties.namedItem( "font-color" ).nodeValue() ) );
				QString text = node.namedItem( "content" ).firstChild().nodeValue();
				if ( !replacementText.isEmpty() )
				{
					text = text.replace( "%s", replacementText );
				}
				QColor outlineColor(stringToColor( txtProperties.namedItem( "font-outline-color" ).nodeValue() ) );

				int align = 1;
				if ( txtProperties.namedItem( "alignment" ).isNull() == false )
				{
					align = txtProperties.namedItem( "alignment" ).nodeValue().toInt();
				}

				double boxWidth = 0;
				double boxHeight = 0;
				if ( txtProperties.namedItem( "box-width" ).isNull() )
				{
					// This is an old version title, find out dimensions from QGraphicsTextItem
					QGraphicsTextItem *txt = scene->addText(text, font);
					QRectF br = txt->boundingRect();
					boxWidth = br.width();
					boxHeight = br.height();
					scene->removeItem(txt);
					delete txt;
				} else {
					boxWidth = txtProperties.namedItem( "box-width" ).nodeValue().toDouble();
					boxHeight = txtProperties.namedItem( "box-height" ).nodeValue().toDouble();
				}
				QBrush brush;
				if ( txtProperties.namedItem( "gradient" ).isNull() == false )
				{
					// Calculate gradient
					QString gradientData = txtProperties.namedItem( "gradient" ).nodeValue();
					QStringList values = gradientData.split(";");
					if (values.count() < 5) {
						// invalid gradient, use default
						values = QStringList() << "#ff0000" << "#2e0046" << "0" << "100" << "90";
					}
					QLinearGradient gr;
					gr.setColorAt(values.at(2).toDouble() / 100, values.at(0));
					gr.setColorAt(values.at(3).toDouble() / 100, values.at(1));
					double angle = values.at(4).toDouble();
					if (angle <= 90) {
						gr.setStart(0, 0);
						gr.setFinalStop(boxWidth * cos( angle * PI / 180 ), boxHeight * sin( angle * PI / 180 ));
					} else {
						gr.setStart(boxWidth, 0);
						gr.setFinalStop(boxWidth + boxWidth * cos( angle * PI / 180 ), boxHeight * sin( angle * PI / 180 ));
					}
					brush = QBrush(gr);
				}
				else
				{
					brush = QBrush(col);
				}

				if ( txtProperties.namedItem( "compatibility" ).isNull() ) {
					// Workaround Qt5 crash in threaded drawing of QGraphicsTextItem, paint by ourselves
					PlainTextItem *txt = new PlainTextItem(text, font, boxWidth, boxHeight, brush, outlineColor, txtProperties.namedItem("font-outline").nodeValue().toDouble(), align, txtProperties.namedItem("line-spacing").nodeValue().toInt());
					if ( txtProperties.namedItem( "shadow" ).isNull() == false )
					{
						QStringList values = txtProperties.namedItem( "shadow" ).nodeValue().split(";");
						txt->addShadow(values);
					}
					if (!txtProperties.namedItem( "typewriter" ).isNull()) {
						// typewriter effect

						QStringList values = txtProperties.namedItem( "typewriter" ).nodeValue().split(";");
						int enabled = (static_cast<bool>(values.at(0).toInt()));

						if (enabled and values.count() >= 5) {
							mlt_properties_set_int( producer_props, "_animated", 1 );
							std::shared_ptr<TypeWriter> tw(new TypeWriter);
							tw->setFrameStep(values.at(1).toInt());
							int macro = values.at(2).toInt();
							tw->setStepSigma(values.at(3).toInt());
							tw->setStepSeed(values.at(4).toInt());
							QString pattern;
							if (macro) {
								char c = 0;
								switch (macro) {
								case 1: c = 'c'; break;
								case 2: c = 'w'; break;
								case 3: c = 'l'; break;
								default: break;
								}
								pattern = QString(":%1{%2}").arg(c).arg(text);
							}
							else
							{
								pattern = text;
							}

							tw->setPattern(pattern.toStdString());
							tw->parse();
							tw->printParseResult();
							txt->setData(0, QVariant::fromValue<std::shared_ptr<TypeWriter>>(tw));
						} else {
							txt->setData(0, QVariant());
						}
					}
					scene->addItem( txt );
					gitem = txt;
				} else {
					QGraphicsTextItem *txt = scene->addText(text, font);
					gitem = txt;
					if (txtProperties.namedItem("font-outline").nodeValue().toDouble()>0.0){
						QTextDocument *doc = txt->document();
						// Make sure some that the text item does not request refresh by itself
						doc->blockSignals(true);
						QTextCursor cursor(doc);
						cursor.select(QTextCursor::Document);
						QTextCharFormat format;
						format.setTextOutline(
									QPen(QColor( stringToColor( txtProperties.namedItem( "font-outline-color" ).nodeValue() ) ),
										 txtProperties.namedItem("font-outline").nodeValue().toDouble(),
										 Qt::SolidLine,Qt::RoundCap,Qt::RoundJoin)
									);
						format.setForeground(QBrush(col));
						cursor.mergeCharFormat(format);
					} else {
						txt->setDefaultTextColor( col );
					}

					// Effects
					if (!txtProperties.namedItem( "typewriter" ).isNull()) {
						// typewriter effect
						mlt_properties_set_int( producer_props, "_animated", 1 );
						QStringList effetData = QStringList() << "typewriter" << text << txtProperties.namedItem( "typewriter" ).nodeValue();
						txt->setData(0, effetData);
						if ( !txtProperties.namedItem( "textwidth" ).isNull() )
							txt->setData( 1, txtProperties.namedItem( "textwidth" ).nodeValue() );
					}

					if ( txtProperties.namedItem( "alignment" ).isNull() == false )
					{
						txt->setTextWidth( txt->boundingRect().width() );
						QTextOption opt = txt->document()->defaultTextOption ();
						opt.setAlignment(( Qt::Alignment ) txtProperties.namedItem( "alignment" ).nodeValue().toInt() );
						txt->document()->setDefaultTextOption (opt);
					}
					if ( !txtProperties.namedItem( "kdenlive-axis-x-inverted" ).isNull() )
					{
						//txt->setData(OriginXLeft, txtProperties.namedItem("kdenlive-axis-x-inverted").nodeValue().toInt());
					}
					if ( !txtProperties.namedItem( "kdenlive-axis-y-inverted" ).isNull() )
					{
						//txt->setData(OriginYTop, txtProperties.namedItem("kdenlive-axis-y-inverted").nodeValue().toInt());
					}
					if ( !txtProperties.namedItem("preferred-width").isNull() )
					{
						txt->setTextWidth( txtProperties.namedItem("preferred-width").nodeValue().toInt() );
					}
				}
			}
			else if ( nodeAttributes.namedItem( "type" ).nodeValue() == "QGraphicsRectItem" || nodeAttributes.namedItem( "type" ).nodeValue() == "QGraphicsEllipseItem")
			{
				QDomNamedNodeMap rectProperties = node.namedItem( "content" ).attributes();
				QRectF rect = stringToRect( rectProperties.namedItem( "rect" ).nodeValue() );
				QString pen_str = rectProperties.namedItem( "pencolor" ).nodeValue();
				double penwidth = rectProperties.namedItem( "penwidth") .nodeValue().toDouble();
				QBrush brush;
				if ( !rectProperties.namedItem( "gradient" ).isNull() )
				{
					// Calculate gradient
					QString gradientData = rectProperties.namedItem( "gradient" ).nodeValue();
					QStringList values = gradientData.split(";");
					if (values.count() < 5) {
						// invalid gradient, use default
						values = QStringList() << "#ff0000" << "#2e0046" << "0" << "100" << "90";
					}
					QLinearGradient gr;
					gr.setColorAt(values.at(2).toDouble() / 100, values.at(0));
					gr.setColorAt(values.at(3).toDouble() / 100, values.at(1));
					double angle = values.at(4).toDouble();
					if (angle <= 90) {
						gr.setStart(0, 0);
						gr.setFinalStop(rect.width() * cos( angle * PI / 180 ), rect.height() * sin( angle * PI / 180 ));
					} else {
						gr.setStart(rect.width(), 0);
						gr.setFinalStop(rect.width() + rect.width()* cos( angle * PI / 180 ), rect.height() * sin( angle * PI / 180 ));
					}
					brush = QBrush(gr);
				}
				else
				{
					brush = QBrush(stringToColor( rectProperties.namedItem( "brushcolor" ).nodeValue() ) );
				}
				QPen pen;
				if ( penwidth == 0 )
				{
					pen = QPen( Qt::NoPen );
				}
				else
				{
					pen = QPen( QBrush( stringToColor( pen_str ) ), penwidth, Qt::SolidLine, Qt::SquareCap, Qt::RoundJoin );
				}
				if(nodeAttributes.namedItem( "type" ).nodeValue() == "QGraphicsEllipseItem")
				{
					QGraphicsEllipseItem *ellipse = scene->addEllipse( rect, pen, brush );
					gitem = ellipse;
				}
				else
				{
					// QGraphicsRectItem
					QGraphicsRectItem *rec = scene->addRect( rect, pen, brush );
					gitem = rec;
				}
			}
			else if ( nodeAttributes.namedItem( "type" ).nodeValue() == "QGraphicsPixmapItem" )
			{
				const QString url = node.namedItem( "content" ).attributes().namedItem( "url" ).nodeValue();
				const QString base64 = items.item(i).namedItem("content").attributes().namedItem("base64").nodeValue();
				QImage img;
				if (base64.isEmpty()){
					img.load(url);
				}else{
					img.loadFromData(QByteArray::fromBase64(base64.toLatin1()));
				}
				ImageItem *rec = new ImageItem(img);
				scene->addItem( rec );
				gitem = rec;
			}
			else if ( nodeAttributes.namedItem( "type" ).nodeValue() == "QGraphicsSvgItem" )
			{
				QString url = items.item(i).namedItem("content").attributes().namedItem("url").nodeValue();
				QString base64 = items.item(i).namedItem("content").attributes().namedItem("base64").nodeValue();
				QGraphicsSvgItem *rec = NULL;
				if (base64.isEmpty()){
					rec = new QGraphicsSvgItem(url);
				}else{
					rec = new QGraphicsSvgItem();
					QSvgRenderer *renderer= new QSvgRenderer(QByteArray::fromBase64(base64.toLatin1()), rec );
					rec->setSharedRenderer(renderer);
				}
				if (rec){
					scene->addItem(rec);
					gitem = rec;
				}
			}
		}
		//pos and transform
		if ( gitem )
		{
			QPointF p( node.namedItem( "position" ).attributes().namedItem( "x" ).nodeValue().toDouble(),
					   node.namedItem( "position" ).attributes().namedItem( "y" ).nodeValue().toDouble() );
			gitem->setPos( p );
			gitem->setTransform( stringToTransform( node.namedItem( "position" ).firstChild().firstChild().nodeValue() ) );
			int zValue = nodeAttributes.namedItem( "z-index" ).nodeValue().toInt();
			gitem->setZValue( zValue );
<<<<<<< HEAD
#if QT_VERSION >= 0x040600
=======

>>>>>>> a30ed7cc
			// effects
			QDomNode eff = items.item(i).namedItem("effect");
			if (!eff.isNull()) {
				QDomElement e = eff.toElement();
				if (e.attribute("type") == "blur") {
					QGraphicsBlurEffect *blur = new QGraphicsBlurEffect();
					blur->setBlurRadius(e.attribute("blurradius").toInt());
					gitem->setGraphicsEffect(blur);
				}
				else if (e.attribute("type") == "shadow") {
					QGraphicsDropShadowEffect *shadow = new QGraphicsDropShadowEffect();
					shadow->setBlurRadius(e.attribute("blurradius").toInt());
					shadow->setOffset(e.attribute("xoffset").toInt(), e.attribute("yoffset").toInt());
					gitem->setGraphicsEffect(shadow);
				}
			}
		}
	}

	QDomNode n = title.firstChildElement("background");
	if (!n.isNull()) {
		QColor color = QColor( stringToColor( n.attributes().namedItem( "color" ).nodeValue() ) );
		self->has_alpha = color.alpha() != 255;
		if (color.alpha() > 0) {
			QGraphicsRectItem *rec = scene->addRect(0, 0, scene->width(), scene->height() , QPen( Qt::NoPen ), QBrush( color ) );
			rec->setZValue(-1100);
		}
	}

	QString startRect;
	n = title.firstChildElement( "startviewport" );
	// Check if node exists, if it has an x attribute, it is an old version title, don't use viewport
	if (!n.isNull() && !n.toElement().hasAttribute("x"))
	{
		startRect = n.attributes().namedItem( "rect" ).nodeValue();
	}
	n = title.firstChildElement( "endviewport" );
	// Check if node exists, if it has an x attribute, it is an old version title, don't use viewport
	if (!n.isNull() && !n.toElement().hasAttribute("x"))
	{
		QString rect = n.attributes().namedItem( "rect" ).nodeValue();
		if (startRect != rect)
			mlt_properties_set( producer_props, "_endrect", rect.toUtf8().data() );
	}
	if (!startRect.isEmpty()) {
		mlt_properties_set( producer_props, "_startrect", startRect.toUtf8().data() );
	}
	return;
}


void drawKdenliveTitle( producer_ktitle self, mlt_frame frame, mlt_image_format format, int width, int height, double position, int force_refresh )
{
	// Obtain the producer
	mlt_producer producer = &self->parent;
	mlt_profile profile = mlt_service_profile ( MLT_PRODUCER_SERVICE( producer ) ) ;
	mlt_properties producer_props = MLT_PRODUCER_PROPERTIES( producer );

	// Obtain properties of frame
	mlt_properties properties = MLT_FRAME_PROPERTIES( frame );

	pthread_mutex_lock( &self->mutex );

	// Check if user wants us to reload the image or if we need animation
	bool animated = mlt_properties_get( producer_props, "_endrect" ) != NULL;

	if ( mlt_properties_get( producer_props, "_animated" ) != NULL || force_refresh == 1 || width != self->current_width || height != self->current_height || animated )
	{
		if ( !animated )
		{
			// Cache image only if no animation
			self->current_image = NULL;
			mlt_properties_set_data( producer_props, "_cached_image", NULL, 0, NULL, NULL );
		}
		mlt_properties_set_int( producer_props, "force_reload", 0 );
	}
	int image_size = width * height * 4;
	if ( self->current_image == NULL || animated ) {
		// restore QGraphicsScene
		QGraphicsScene *scene = static_cast<QGraphicsScene *> (mlt_properties_get_data( producer_props, "qscene", NULL ));
		self->current_alpha = NULL;

		if ( force_refresh == 1 && scene )
		{
			scene = NULL;
			mlt_properties_set_data( producer_props, "qscene", NULL, 0, NULL, NULL );
		}

		if ( scene == NULL )
		{
			if ( !createQApplicationIfNeeded( MLT_PRODUCER_SERVICE(producer) ) ) {
				pthread_mutex_unlock( &self->mutex );
				return;
			}
			if ( !QMetaType::type("QTextCursor") )
				qRegisterMetaType<QTextCursor>( "QTextCursor" );
			scene = new QGraphicsScene();
			scene->setItemIndexMethod( QGraphicsScene::NoIndex );
			scene->setSceneRect(0, 0, mlt_properties_get_int( properties, "width" ), mlt_properties_get_int( properties, "height" ));
			if ( mlt_properties_get( producer_props, "resource" ) && mlt_properties_get( producer_props, "resource" )[0] != '\0' )
			{
				// The title has a resource property, so we read all properties from the resource.
				// Do not serialize the xmldata
				loadFromXml( self, scene, mlt_properties_get( producer_props, "_xmldata" ), mlt_properties_get( producer_props, "templatetext" ) );
			}
			else
			{
				// The title has no resource, all data should be serialized
				loadFromXml( self, scene, mlt_properties_get( producer_props, "xmldata" ), mlt_properties_get( producer_props, "templatetext" ) );

			}
			mlt_properties_set_data( producer_props, "qscene", scene, 0, ( mlt_destructor )qscene_delete, NULL );
		}

		QRectF start = stringToRect( QString( mlt_properties_get( producer_props, "_startrect" ) ) );
		QRectF end = stringToRect( QString( mlt_properties_get( producer_props, "_endrect" ) ) );
		const QRectF source( 0, 0, width, height );

		if (start.isNull()) {
			start = QRectF( 0, 0, mlt_properties_get_int( producer_props, "meta.media.width" ), mlt_properties_get_int( producer_props, "meta.media.height" ) );
		}

		// Effects
		QList <QGraphicsItem *> items = scene->items();
		PlainTextItem *titem = NULL;
		for (int i = 0; i < items.count(); i++) {
			titem = dynamic_cast <PlainTextItem*> ( items.at( i ) );
			if (titem && !titem->data( 0 ).isNull()) {
				std::shared_ptr<TypeWriter> ptr = titem->data( 0 ).value<std::shared_ptr<TypeWriter>>();
				titem->updateText(ptr->render(position).c_str());
				titem->updateShadows();
			}
		}

		//must be extracted from kdenlive title
		self->rgba_image = (uint8_t *) mlt_pool_alloc( image_size );
#if QT_VERSION >= QT_VERSION_CHECK(5, 2, 0)
		// QImage::Format_RGBA8888 was added in Qt5.2
		// Initialize the QImage with the MLT image because the data formats match.
		QImage img( self->rgba_image, width, height, QImage::Format_RGBA8888 );
#else
		QImage img( width, height, QImage::Format_ARGB32 );
#endif
		img.fill( 0 );
		QPainter p1;
		p1.begin( &img );
		p1.setRenderHints( QPainter::Antialiasing | QPainter::TextAntialiasing
#if QT_VERSION < QT_VERSION_CHECK(6, 0, 0)
						   | QPainter::HighQualityAntialiasing
#endif
						   );
		//| QPainter::SmoothPixmapTransform );
		mlt_position anim_out = mlt_properties_get_position( producer_props, "_animation_out" );

		if (end.isNull())
		{
			scene->render( &p1, source, start, Qt::IgnoreAspectRatio );
		}
		else if ( position > anim_out ) {
			scene->render( &p1, source, end, Qt::IgnoreAspectRatio );
		}
		else {
			double percentage = 0;
			if ( position && anim_out )
				percentage = position / anim_out;
			QPointF topleft = start.topLeft() + ( end.topLeft() - start.topLeft() ) * percentage;
			QPointF bottomRight = start.bottomRight() + ( end.bottomRight() - start.bottomRight() ) * percentage;
			const QRectF r1( topleft, bottomRight );
			scene->render( &p1, source, r1, Qt::IgnoreAspectRatio );
			if ( profile && !profile->progressive ){
				int line=0;
				double percentage_next_filed	= ( position + 0.5 ) / anim_out;
				QPointF topleft_next_field = start.topLeft() + ( end.topLeft() - start.topLeft() ) * percentage_next_filed;
				QPointF bottomRight_next_field = start.bottomRight() + ( end.bottomRight() - start.bottomRight() ) * percentage_next_filed;
				const QRectF r2( topleft_next_field, bottomRight_next_field );
				QImage img1( width, height, QImage::Format_ARGB32 );
				img1.fill( 0 );
				QPainter p2;
				p2.begin(&img1);
				p2.setRenderHints( QPainter::Antialiasing | QPainter::TextAntialiasing
#if QT_VERSION < QT_VERSION_CHECK(6, 0, 0)
									| QPainter::HighQualityAntialiasing
#endif
									);
				scene->render(&p2,source,r2,  Qt::IgnoreAspectRatio );
				p2.end();
				int next_field_line = (  mlt_properties_get_int( producer_props, "top_field_first" ) ? 1 : 0 );
				for (line = next_field_line ;line<height;line+=2){
					memcpy(img.scanLine(line),img1.scanLine(line),img.bytesPerLine());
				}
			}
		}
		p1.end();
		self->format = mlt_image_rgba;

		convert_qimage_to_mlt_rgba(&img, self->rgba_image, width, height);
		self->current_image = (uint8_t *) mlt_pool_alloc( image_size );
		memcpy( self->current_image, self->rgba_image, image_size );
		mlt_properties_set_data( producer_props, "_cached_buffer", self->rgba_image, image_size, mlt_pool_release, NULL );
		mlt_properties_set_data( producer_props, "_cached_image", self->current_image, image_size, mlt_pool_release, NULL );
		self->current_width = width;
		self->current_height = height;

		uint8_t *alpha = NULL;
		if ( ( alpha = mlt_frame_get_alpha( frame ) ) )
		{
			self->current_alpha = (uint8_t*) mlt_pool_alloc( width * height );
			memcpy( self->current_alpha, alpha, width * height );
			mlt_properties_set_data( producer_props, "_cached_alpha", self->current_alpha, width * height, mlt_pool_release, NULL );
		}
	}

	// Convert image to requested format
	if ( format != mlt_image_none && format != mlt_image_movit && format != self->format )
	{
		uint8_t *buffer = NULL;
		if ( self->format != mlt_image_rgba ) {
			// Image buffer was previously converted, revert to original rgba buffer
			self->current_image = (uint8_t *) mlt_pool_alloc( image_size );
			memcpy(self->current_image, self->rgba_image, image_size);
			mlt_properties_set_data( producer_props, "_cached_image", self->current_image, image_size, mlt_pool_release, NULL );
			self->format = mlt_image_rgba;
		}

		// First, set the image so it can be converted when we get it
		mlt_frame_replace_image( frame, self->current_image, self->format, width, height );
		mlt_frame_set_image( frame, self->current_image, image_size, NULL );
		self->format = format;

		// get_image will do the format conversion
		mlt_frame_get_image( frame, &buffer, &format, &width, &height, 0 );

		// cache copies of the image and alpha buffers
		if ( buffer )
		{
			image_size = mlt_image_format_size( format, width, height, NULL );
			self->current_image = (uint8_t*) mlt_pool_alloc( image_size );
			memcpy( self->current_image, buffer, image_size );
			mlt_properties_set_data( producer_props, "_cached_image", self->current_image, image_size, mlt_pool_release, NULL );
		}
		if ( ( buffer = mlt_frame_get_alpha( frame ) ) )
		{
			self->current_alpha = (uint8_t*) mlt_pool_alloc( width * height );
			memcpy( self->current_alpha, buffer, width * height );
			mlt_properties_set_data( producer_props, "_cached_alpha", self->current_alpha, width * height, mlt_pool_release, NULL );
		}
	}

	pthread_mutex_unlock( &self->mutex );
	mlt_properties_set_int( properties, "width", self->current_width );
	mlt_properties_set_int( properties, "height", self->current_height );
}

<|MERGE_RESOLUTION|>--- conflicted
+++ resolved
@@ -42,11 +42,7 @@
 #include <QColor>
 #include <QWidget>
 #include <framework/mlt_log.h>
-<<<<<<< HEAD
-#if QT_VERSION >= 0x040600
-=======
-
->>>>>>> a30ed7cc
+
 #include <QGraphicsEffect>
 #include <QGraphicsBlurEffect>
 #include <QGraphicsDropShadowEffect>
@@ -643,11 +639,7 @@
 			gitem->setTransform( stringToTransform( node.namedItem( "position" ).firstChild().firstChild().nodeValue() ) );
 			int zValue = nodeAttributes.namedItem( "z-index" ).nodeValue().toInt();
 			gitem->setZValue( zValue );
-<<<<<<< HEAD
-#if QT_VERSION >= 0x040600
-=======
-
->>>>>>> a30ed7cc
+
 			// effects
 			QDomNode eff = items.item(i).namedItem("effect");
 			if (!eff.isNull()) {
