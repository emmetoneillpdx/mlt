/*
 * consumer_avformat.c -- an encoder based on avformat
 * Copyright (C) 2003-2017 Meltytech, LLC
 *
 * This library is free software; you can redistribute it and/or
 * modify it under the terms of the GNU Lesser General Public
 * License as published by the Free Software Foundation; either
 * version 2.1 of the License, or (at your option) any later version.
 *
 * This library is distributed in the hope that it will be useful,
 * but WITHOUT ANY WARRANTY; without even the implied warranty of
 * MERCHANTABILITY or FITNESS FOR A PARTICULAR PURPOSE.  See the GNU
 * Lesser General Public License for more details.
 *
 * You should have received a copy of the GNU Lesser General Public
 * License along with this library; if not, write to the Free Software
 * Foundation, Inc., 51 Franklin Street, Fifth Floor, Boston, MA  02110-1301  USA
 */

// mlt Header files
#include <framework/mlt_consumer.h>
#include <framework/mlt_frame.h>
#include <framework/mlt_profile.h>
#include <framework/mlt_log.h>
#include <framework/mlt_events.h>

// System header files
#include <stdio.h>
#include <stdlib.h>
#include <string.h>
#include <limits.h>
#include <pthread.h>
#include <sys/time.h>
#include <unistd.h>

// avformat header files
#include <libavformat/avformat.h>
#include <libavformat/avio.h>
#include <libswscale/swscale.h>
#include <libavutil/pixdesc.h>
#include <libavutil/mathematics.h>
#include <libavutil/samplefmt.h>
#include <libavutil/opt.h>
#include <libavutil/imgutils.h>

#if LIBAVCODEC_VERSION_MAJOR < 55
#define AV_CODEC_ID_PCM_S16LE CODEC_ID_PCM_S16LE
#define AV_CODEC_ID_PCM_S16BE CODEC_ID_PCM_S16BE
#define AV_CODEC_ID_PCM_U16LE CODEC_ID_PCM_U16LE
#define AV_CODEC_ID_PCM_U16BE CODEC_ID_PCM_U16BE
#define AV_CODEC_ID_H264      CODEC_ID_H264
#define AV_CODEC_ID_NONE      CODEC_ID_NONE
#define AV_CODEC_ID_AC3       CODEC_ID_AC3
#define AV_CODEC_ID_VORBIS    CODEC_ID_VORBIS
#define AV_CODEC_ID_RAWVIDEO  CODEC_ID_RAWVIDEO
#define AV_CODEC_ID_MJPEG     CODEC_ID_MJPEG
#endif

#ifndef AV_CODEC_FLAG_GLOBAL_HEADER
#define AV_CODEC_FLAG_GLOBAL_HEADER  CODEC_FLAG_GLOBAL_HEADER
#define AV_CODEC_FLAG_QSCALE         CODEC_FLAG_QSCALE
#define AV_CODEC_FLAG_INTERLACED_DCT CODEC_FLAG_INTERLACED_DCT
#define AV_CODEC_FLAG_INTERLACED_ME  CODEC_FLAG_INTERLACED_ME
#define AV_CODEC_FLAG_PASS1          CODEC_FLAG_PASS1
#define AV_CODEC_FLAG_PASS2          CODEC_FLAG_PASS2
#endif

#define MAX_AUDIO_STREAMS (8)
#define AUDIO_ENCODE_BUFFER_SIZE (48000 * 2 * MAX_AUDIO_STREAMS)
#define AUDIO_BUFFER_SIZE (1024 * 42)
#define VIDEO_BUFFER_SIZE (8192 * 8192)
#define IMAGE_ALIGN (1)

//
// This structure should be extended and made globally available in mlt
//

typedef struct
{
	uint8_t *buffer;
	int size;
	int used;
	double time;
	int frequency;
	int channels;
}
*sample_fifo, sample_fifo_s;

sample_fifo sample_fifo_init( int frequency, int channels )
{
	sample_fifo fifo = calloc( 1, sizeof( sample_fifo_s ) );
	fifo->frequency = frequency;
	fifo->channels = channels;
	return fifo;
}

// count is the number of samples multiplied by the number of bytes per sample
void sample_fifo_append( sample_fifo fifo, uint8_t *samples, int count )
{
	if ( ( fifo->size - fifo->used ) < count )
	{
		fifo->size += count * 5;
		fifo->buffer = realloc( fifo->buffer, fifo->size );
	}

	memcpy( &fifo->buffer[ fifo->used ], samples, count );
	fifo->used += count;
}

int sample_fifo_used( sample_fifo fifo )
{
	return fifo->used;
}

int sample_fifo_fetch( sample_fifo fifo, uint8_t *samples, int count )
{
	if ( count > fifo->used )
		count = fifo->used;

	memcpy( samples, fifo->buffer, count );
	fifo->used -= count;
	memmove( fifo->buffer, &fifo->buffer[ count ], fifo->used );

	fifo->time += ( double )count / fifo->channels / fifo->frequency;

	return count;
}

void sample_fifo_close( sample_fifo fifo )
{
	free( fifo->buffer );
	free( fifo );
}

// Forward references.
static void property_changed( mlt_properties owner, mlt_consumer self, char *name );
static int consumer_start( mlt_consumer consumer );
static int consumer_stop( mlt_consumer consumer );
static int consumer_is_stopped( mlt_consumer consumer );
static void *consumer_thread( void *arg );
static void consumer_close( mlt_consumer consumer );

/** Initialise the consumer.
*/

mlt_consumer consumer_avformat_init( mlt_profile profile, char *arg )
{
	// Allocate the consumer
	mlt_consumer consumer = mlt_consumer_new( profile );

	// If memory allocated and initialises without error
	if ( consumer != NULL )
	{
		// Get properties from the consumer
		mlt_properties properties = MLT_CONSUMER_PROPERTIES( consumer );

		// Assign close callback
		consumer->close = consumer_close;

		// Interpret the argument
		if ( arg != NULL )
			mlt_properties_set( properties, "target", arg );

		// sample and frame queue
		mlt_properties_set_data( properties, "frame_queue", mlt_deque_init( ), 0, ( mlt_destructor )mlt_deque_close, NULL );

		// Audio options not fully handled by AVOptions
#define QSCALE_NONE (-99999)
		mlt_properties_set_int( properties, "aq", QSCALE_NONE );
		
		// Video options not fully handled by AVOptions
		mlt_properties_set_int( properties, "dc", 8 );

		// Muxer options not fully handled by AVOptions
		mlt_properties_set_double( properties, "muxdelay", 0.7 );
		mlt_properties_set_double( properties, "muxpreload", 0.5 );

		// Ensure termination at end of the stream
		mlt_properties_set_int( properties, "terminate_on_pause", 1 );
		
		// Default to separate processing threads for producer and consumer with no frame dropping!
		mlt_properties_set_int( properties, "real_time", -1 );
		mlt_properties_set_int( properties, "prefill", 1 );

		// Set up start/stop/terminated callbacks
		consumer->start = consumer_start;
		consumer->stop = consumer_stop;
		consumer->is_stopped = consumer_is_stopped;
		
		mlt_events_register( properties, "consumer-fatal-error", NULL );
		mlt_event event = mlt_events_listen( properties, consumer, "property-changed", ( mlt_listener )property_changed );
		mlt_properties_set_data( properties, "property-changed event", event, 0, NULL, NULL );
	}

	// Return consumer
	return consumer;
}

static void recompute_aspect_ratio( mlt_properties properties )
{
	double ar = mlt_properties_get_double( properties, "aspect" );
	AVRational rational = av_d2q( ar, 255 );
	int width = mlt_properties_get_int( properties, "width" );
	int height = mlt_properties_get_int( properties, "height" );

	// Update the profile and properties as well since this is an alias
	// for mlt properties that correspond to profile settings
	mlt_properties_set_int( properties, "display_aspect_num", rational.num );
	mlt_properties_set_int( properties, "display_aspect_den", rational.den );

	// Now compute the sample aspect ratio
	rational = av_d2q( ar * height / FFMAX(width, 1), 255 );

	// Update the profile and properties as well since this is an alias
	// for mlt properties that correspond to profile settings
	mlt_properties_set_int( properties, "sample_aspect_num", rational.num );
	mlt_properties_set_int( properties, "sample_aspect_den", rational.den );
}

static void color_trc_from_colorspace( mlt_properties properties )
{
	// Default color transfer characteristic from colorspace.
	switch ( mlt_properties_get_int( properties, "colorspace" ) )
	{
	case 709:
		mlt_properties_set_int( properties, "color_trc", AVCOL_TRC_BT709 );
		break;
	case 470:
		mlt_properties_set_int( properties, "color_trc", AVCOL_TRC_GAMMA28 );
		break;
	case 240:
		mlt_properties_set_int( properties, "color_trc", AVCOL_TRC_SMPTE240M );
		break;
#if LIBAVCODEC_VERSION_INT >= ((55<<16)+(52<<8)+0)
	case 0: // sRGB
		mlt_properties_set_int( properties, "color_trc", AVCOL_TRC_IEC61966_2_1 );
		break;
	case 601:
	case 170:
		mlt_properties_set_int( properties, "color_trc", AVCOL_TRC_SMPTE170M );
		break;
#endif
	default:
		break;
	}
}

static void property_changed( mlt_properties owner, mlt_consumer self, char *name )
{
	mlt_properties properties = MLT_CONSUMER_PROPERTIES( self );

	if ( !strcmp( name, "s" ) )
	{
		// Obtain the size property
		char *size = mlt_properties_get( properties, "s" );
		int width = mlt_properties_get_int( properties, "width" );
		int height = mlt_properties_get_int( properties, "height" );
		int tw, th;

		if ( sscanf( size, "%dx%d", &tw, &th ) == 2 && tw > 0 && th > 0 )
		{
			width = tw;
			height = th;
		}
		else
		{
			mlt_log_warning( MLT_CONSUMER_SERVICE(self), "Invalid size property %s - ignoring.\n", size );
		}

		// Now ensure we honour the multiple of two requested by libavformat
		width = ( width / 2 ) * 2;
		height = ( height / 2 ) * 2;
		mlt_properties_set_int( properties, "width", width );
		mlt_properties_set_int( properties, "height", height );
		recompute_aspect_ratio( properties );
	}
	// "-aspect" on ffmpeg command line is display aspect ratio
	else if ( !strcmp( name, "aspect" ) || !strcmp( name, "width" ) || !strcmp( name, "height" ) )
	{
		recompute_aspect_ratio( properties );
	}
	// Handle the ffmpeg command line "-r" property for frame rate
	else if ( !strcmp( name, "r" ) )
	{
		double frame_rate = mlt_properties_get_double( properties, "r" );
		AVRational rational = av_d2q( frame_rate, 255 );
		mlt_properties_set_int( properties, "frame_rate_num", rational.num );
		mlt_properties_set_int( properties, "frame_rate_den", rational.den );
	}
}

/** Start the consumer.
*/

static int consumer_start( mlt_consumer consumer )
{
	// Get the properties
	mlt_properties properties = MLT_CONSUMER_PROPERTIES( consumer );
	int error = 0;

	// Report information about available muxers and codecs as YAML Tiny
	char *s = mlt_properties_get( properties, "f" );
	if ( s && strcmp( s, "list" ) == 0 )
	{
		mlt_properties doc = mlt_properties_new();
		mlt_properties formats = mlt_properties_new();
		char key[20];
		AVOutputFormat *format = NULL;
		
		mlt_properties_set_data( properties, "f", formats, 0, (mlt_destructor) mlt_properties_close, NULL );
		mlt_properties_set_data( doc, "formats", formats, 0, NULL, NULL );
		while ( ( format = av_oformat_next( format ) ) )
		{
			snprintf( key, sizeof(key), "%d", mlt_properties_count( formats ) );
			mlt_properties_set( formats, key, format->name );
		}
		s = mlt_properties_serialise_yaml( doc );
		fprintf( stdout, "%s", s );
		free( s );
		mlt_properties_close( doc );
		error = 1;
	}
	s = mlt_properties_get( properties, "acodec" );
	if ( s && strcmp( s, "list" ) == 0 )
	{
		mlt_properties doc = mlt_properties_new();
		mlt_properties codecs = mlt_properties_new();
		char key[20];
		AVCodec *codec = NULL;

		mlt_properties_set_data( properties, "acodec", codecs, 0, (mlt_destructor) mlt_properties_close, NULL );
		mlt_properties_set_data( doc, "audio_codecs", codecs, 0, NULL, NULL );
		while ( ( codec = av_codec_next( codec ) ) )
			if ( codec->encode2 && codec->type == AVMEDIA_TYPE_AUDIO )
			{
				snprintf( key, sizeof(key), "%d", mlt_properties_count( codecs ) );
				mlt_properties_set( codecs, key, codec->name );
			}
		s = mlt_properties_serialise_yaml( doc );
		fprintf( stdout, "%s", s );
		free( s );
		mlt_properties_close( doc );
		error = 1;
	}
	s = mlt_properties_get( properties, "vcodec" );
	if ( s && strcmp( s, "list" ) == 0 )
	{
		mlt_properties doc = mlt_properties_new();
		mlt_properties codecs = mlt_properties_new();
		char key[20];
		AVCodec *codec = NULL;

		mlt_properties_set_data( properties, "vcodec", codecs, 0, (mlt_destructor) mlt_properties_close, NULL );
		mlt_properties_set_data( doc, "video_codecs", codecs, 0, NULL, NULL );
		while ( ( codec = av_codec_next( codec ) ) )
			if ( codec->encode2 && codec->type == AVMEDIA_TYPE_VIDEO )
			{
				snprintf( key, sizeof(key), "%d", mlt_properties_count( codecs ) );
				mlt_properties_set( codecs, key, codec->name );
			}
		s = mlt_properties_serialise_yaml( doc );
		fprintf( stdout, "%s", s );
		free( s );
		mlt_properties_close( doc );
		error = 1;
	}

	// Check that we're not already running
	if ( !error && !mlt_properties_get_int( properties, "running" ) )
	{
		// Allocate a thread
		pthread_t *thread = calloc( 1, sizeof( pthread_t ) );

		mlt_event_block( mlt_properties_get_data( properties, "property-changed event", NULL ) );

		// Apply AVOptions that are synonyms for standard mlt_consumer options
		if ( mlt_properties_get( properties, "ac" ) )
			mlt_properties_set_int( properties, "channels", mlt_properties_get_int( properties, "ac" ) );
		if ( mlt_properties_get( properties, "ar" ) )
			mlt_properties_set_int( properties, "frequency", mlt_properties_get_int( properties, "ar" ) );

		// Because Movit only reads this on the first frame,
		// we must do this after properties have been set but before first frame request.
		if ( !mlt_properties_get( properties, "color_trc") )
			color_trc_from_colorspace( properties );
	
		// Assign the thread to properties
		mlt_properties_set_data( properties, "thread", thread, sizeof( pthread_t ), free, NULL );

		// Create the thread
		pthread_create( thread, NULL, consumer_thread, consumer );

		// Set the running state
		mlt_properties_set_int( properties, "running", 1 );
	}
	return error;
}

/** Stop the consumer.
*/

static int consumer_stop( mlt_consumer consumer )
{
	// Get the properties
	mlt_properties properties = MLT_CONSUMER_PROPERTIES( consumer );
	pthread_t *thread = mlt_properties_get_data( properties, "thread", NULL );

	// Check that we're running
	if ( thread )
	{
		// Stop the thread
		mlt_properties_set_int( properties, "running", 0 );

		// Wait for termination
		pthread_join( *thread, NULL );

		mlt_properties_set_data( properties, "thread", NULL, 0, NULL, NULL );
		mlt_event_unblock( mlt_properties_get_data( properties, "property-changed event", NULL ) );
	}

	return 0;
}

/** Determine if the consumer is stopped.
*/

static int consumer_is_stopped( mlt_consumer consumer )
{
	// Get the properties
	mlt_properties properties = MLT_CONSUMER_PROPERTIES( consumer );
	return !mlt_properties_get_int( properties, "running" );
}

/** Process properties as AVOptions and apply to AV context obj
*/

static void apply_properties( void *obj, mlt_properties properties, int flags )
{
	int i;
	int count = mlt_properties_count( properties );

	for ( i = 0; i < count; i++ )
	{
		const char *opt_name = mlt_properties_get_name( properties, i );
		const AVOption *opt = av_opt_find( obj, opt_name, NULL, flags, flags );

		// If option not found, see if it was prefixed with a or v (-vb)
		if ( !opt && (
			( opt_name[0] == 'v' && ( flags & AV_OPT_FLAG_VIDEO_PARAM ) ) ||
			( opt_name[0] == 'a' && ( flags & AV_OPT_FLAG_AUDIO_PARAM ) ) ) )
			opt = av_opt_find( obj, ++opt_name, NULL, flags, flags );
		// Apply option if found
		if ( opt )
			av_opt_set( obj, opt_name, mlt_properties_get_value( properties, i), 0 );
	}
}

static enum AVPixelFormat pick_pix_fmt( mlt_image_format img_fmt )
{
	switch ( img_fmt )
	{
	case mlt_image_rgb24:
		return AV_PIX_FMT_RGB24;
	case mlt_image_rgb24a:
		return AV_PIX_FMT_RGBA;
	case mlt_image_yuv420p:
		return AV_PIX_FMT_YUV420P;
	case mlt_image_yuv422p16:
		return AV_PIX_FMT_YUV422P16LE;
	default:
		return AV_PIX_FMT_YUYV422;
	}
}

static int get_mlt_audio_format( int av_sample_fmt )
{
	switch ( av_sample_fmt )
	{
	case AV_SAMPLE_FMT_U8:
		return mlt_audio_u8;
	case AV_SAMPLE_FMT_S32:
		return mlt_audio_s32le;
	case AV_SAMPLE_FMT_FLT:
		return mlt_audio_f32le;
	case AV_SAMPLE_FMT_U8P:
		return mlt_audio_u8;
	case AV_SAMPLE_FMT_S32P:
		return mlt_audio_s32le;
	case AV_SAMPLE_FMT_FLTP:
		return mlt_audio_f32le;
	default:
		return mlt_audio_s16;
	}
}

static int pick_sample_fmt( mlt_properties properties, AVCodec *codec )
{
	int sample_fmt = AV_SAMPLE_FMT_S16;
	const char *format = mlt_properties_get( properties, "mlt_audio_format" );
	const int *p = codec->sample_fmts;

	// get default av_sample_fmt from mlt_audio_format
	if ( format )
	{
		if ( !strcmp( format, "s32le" ) )
			sample_fmt = AV_SAMPLE_FMT_S32;
		else if ( !strcmp( format, "f32le" ) )
			sample_fmt = AV_SAMPLE_FMT_FLT;
		else if ( !strcmp( format, "u8" ) )
			sample_fmt = AV_SAMPLE_FMT_U8;
		else if ( !strcmp( format, "s32" ) )
			sample_fmt = AV_SAMPLE_FMT_S32P;
		else if ( !strcmp( format, "float" ) )
			sample_fmt = AV_SAMPLE_FMT_FLTP;
	}
	// check if codec supports our mlt_audio_format
	for ( ; *p != -1; p++ )
	{
		if ( *p == sample_fmt )
			return sample_fmt;
	}
	// no match - pick first one we support
	for ( p = codec->sample_fmts; *p != -1; p++ )
	{
		switch (*p)
		{
		case AV_SAMPLE_FMT_U8:
		case AV_SAMPLE_FMT_S16:
		case AV_SAMPLE_FMT_S32:
		case AV_SAMPLE_FMT_FLT:
		case AV_SAMPLE_FMT_U8P:
		case AV_SAMPLE_FMT_S16P:
		case AV_SAMPLE_FMT_S32P:
		case AV_SAMPLE_FMT_FLTP:
			return *p;
		default:
			break;
		}
	}
	mlt_log_error( properties, "audio codec sample_fmt not compatible" );

	return AV_SAMPLE_FMT_NONE;
}

static uint8_t* interleaved_to_planar( int samples, int channels, uint8_t* audio, int bytes_per_sample )
{
	uint8_t *buffer = mlt_pool_alloc( AUDIO_ENCODE_BUFFER_SIZE );
	uint8_t *p = buffer;
	int c;

	memset( buffer, 0, AUDIO_ENCODE_BUFFER_SIZE );
	for ( c = 0; c < channels; c++ )
	{
		uint8_t *q = audio + c * bytes_per_sample;
		int i = samples + 1;
		while ( --i )
		{
			memcpy( p, q, bytes_per_sample );
			p += bytes_per_sample;
			q += channels * bytes_per_sample;
		}
	}
	return buffer;
}

/** Add an audio output stream
*/

static AVStream *add_audio_stream( mlt_consumer consumer, AVFormatContext *oc, AVCodec *codec, int channels )
{
	// Get the properties
	mlt_properties properties = MLT_CONSUMER_PROPERTIES( consumer );

	// Create a new stream
	AVStream *st = avformat_new_stream( oc, codec );

	// If created, then initialise from properties
	if ( st != NULL ) 
	{
		AVCodecContext *c = st->codec;

		// Establish defaults from AVOptions
		avcodec_get_context_defaults3( c, codec );

		c->codec_id = codec->id;
		c->codec_type = AVMEDIA_TYPE_AUDIO;
		c->sample_fmt = pick_sample_fmt( properties, codec );

#if 0 // disabled until some audio codecs are multi-threaded
		// Setup multi-threading
		int thread_count = mlt_properties_get_int( properties, "threads" );
		if ( thread_count == 0 && getenv( "MLT_AVFORMAT_THREADS" ) )
			thread_count = atoi( getenv( "MLT_AVFORMAT_THREADS" ) );
		if ( thread_count >= 0 )
			c->thread_count = thread_count;
#endif
	
		if (oc->oformat->flags & AVFMT_GLOBALHEADER) 
			c->flags |= AV_CODEC_FLAG_GLOBAL_HEADER;
		
		// Allow the user to override the audio fourcc
		if ( mlt_properties_get( properties, "atag" ) )
		{
			char *tail = NULL;
			char *arg = mlt_properties_get( properties, "atag" );
			int tag = strtol( arg, &tail, 0);
			if( !tail || *tail )
				tag = arg[ 0 ] + ( arg[ 1 ] << 8 ) + ( arg[ 2 ] << 16 ) + ( arg[ 3 ] << 24 );
			c->codec_tag = tag;
		}

		// Process properties as AVOptions
		char *apre = mlt_properties_get( properties, "apre" );
		if ( apre )
		{
			mlt_properties p = mlt_properties_load( apre );
			apply_properties( c, p, AV_OPT_FLAG_AUDIO_PARAM | AV_OPT_FLAG_ENCODING_PARAM );
			mlt_properties_close( p );
		}
		apply_properties( c, properties, AV_OPT_FLAG_AUDIO_PARAM | AV_OPT_FLAG_ENCODING_PARAM );

		int audio_qscale = mlt_properties_get_int( properties, "aq" );
		if ( audio_qscale > QSCALE_NONE )
		{
			c->flags |= AV_CODEC_FLAG_QSCALE;
			c->global_quality = FF_QP2LAMBDA * audio_qscale;
		}

		// Set parameters controlled by MLT
		c->sample_rate = mlt_properties_get_int( properties, "frequency" );
#if LIBAVFORMAT_VERSION_INT >= ((55<<16)+(44<<8)+0)
		st->time_base = ( AVRational ){ 1, c->sample_rate };
#else
		c->time_base = ( AVRational ){ 1, c->sample_rate };
#endif
		c->channels = channels;

		if ( mlt_properties_get( properties, "alang" ) != NULL )
			av_dict_set( &oc->metadata, "language", mlt_properties_get( properties, "alang" ), 0 );
	}
	else
	{
		mlt_log_error( MLT_CONSUMER_SERVICE( consumer ), "Could not allocate a stream for audio\n" );
	}

	return st;
}

static int open_audio( mlt_properties properties, AVFormatContext *oc, AVStream *st, int audio_outbuf_size, const char *codec_name )
{
	// We will return the audio input size from here
	int audio_input_frame_size = 0;

	// Get the context
	AVCodecContext *c = st->codec;

	// Find the encoder
	AVCodec *codec;
	if ( codec_name )
		codec = avcodec_find_encoder_by_name( codec_name );
	else
		codec = avcodec_find_encoder( c->codec_id );

	// Process properties as AVOptions on the AVCodec
	if ( codec && codec->priv_class )
	{
		char *apre = mlt_properties_get( properties, "apre" );
		if ( !c->priv_data && codec->priv_data_size )
		{
			c->priv_data = av_mallocz( codec->priv_data_size );
			*(const AVClass **) c->priv_data = codec->priv_class;
//			av_opt_set_defaults( c );
		}
		if ( apre )
		{
			mlt_properties p = mlt_properties_load( apre );
			apply_properties( c->priv_data, p, AV_OPT_FLAG_AUDIO_PARAM | AV_OPT_FLAG_ENCODING_PARAM );
			mlt_properties_close( p );
		}
		apply_properties( c->priv_data, properties, AV_OPT_FLAG_AUDIO_PARAM | AV_OPT_FLAG_ENCODING_PARAM );
	}

	// Continue if codec found and we can open it
	if ( codec && avcodec_open2( c, codec, NULL ) >= 0 )
	{
		// ugly hack for PCM codecs (will be removed ASAP with new PCM
		// support to compute the input frame size in samples
		if ( c->frame_size <= 1 ) 
			audio_input_frame_size = 1;
		else 
			audio_input_frame_size = c->frame_size;

		// Some formats want stream headers to be seperate (hmm)
		if ( !strcmp( oc->oformat->name, "mp4" ) ||
			 !strcmp( oc->oformat->name, "mov" ) ||
			 !strcmp( oc->oformat->name, "3gp" ) )
			c->flags |= AV_CODEC_FLAG_GLOBAL_HEADER;
	}
	else
	{
		mlt_log_warning( NULL, "%s: Unable to encode audio - disabling audio output.\n", __FILE__ );
		audio_input_frame_size = 0;
	}

	return audio_input_frame_size;
}

static void close_audio( AVFormatContext *oc, AVStream *st )
{
	if ( st && st->codec )
		avcodec_close( st->codec );
}

/** Add a video output stream 
*/

static AVStream *add_video_stream( mlt_consumer consumer, AVFormatContext *oc, AVCodec *codec )
{
 	// Get the properties
	mlt_properties properties = MLT_CONSUMER_PROPERTIES( consumer );

	// Create a new stream
	AVStream *st = avformat_new_stream( oc, codec );

	if ( st != NULL ) 
	{
		char *pix_fmt = mlt_properties_get( properties, "pix_fmt" );
		AVCodecContext *c = st->codec;

		// Establish defaults from AVOptions
		avcodec_get_context_defaults3( c, codec );

		c->codec_id = codec->id;
		c->codec_type = AVMEDIA_TYPE_VIDEO;
		
		// Setup multi-threading
		int thread_count = mlt_properties_get_int( properties, "threads" );
		if ( thread_count == 0 && getenv( "MLT_AVFORMAT_THREADS" ) )
			thread_count = atoi( getenv( "MLT_AVFORMAT_THREADS" ) );
		if ( thread_count >= 0 )
			c->thread_count = thread_count;

		// Process properties as AVOptions
		char *vpre = mlt_properties_get( properties, "vpre" );
		if ( vpre )
		{
			mlt_properties p = mlt_properties_load( vpre );
#ifdef AVDATADIR
			if ( mlt_properties_count( p ) < 1 )
			{
				AVCodec *codec = avcodec_find_encoder( c->codec_id );
				if ( codec )
				{
					char *path = malloc( strlen(AVDATADIR) + strlen(codec->name) + strlen(vpre) + strlen(".ffpreset") + 2 );
					strcpy( path, AVDATADIR );
					strcat( path, codec->name );
					strcat( path, "-" );
					strcat( path, vpre );
					strcat( path, ".ffpreset" );
					
					mlt_properties_close( p );
					p = mlt_properties_load( path );
					if ( mlt_properties_count( p ) > 0 )
						mlt_properties_debug( p, path, stderr );
					free( path );	
				}
			}
			else
			{
				mlt_properties_debug( p, vpre, stderr );			
			}
#endif
			apply_properties( c, p, AV_OPT_FLAG_VIDEO_PARAM | AV_OPT_FLAG_ENCODING_PARAM );
			mlt_properties_close( p );
		}
		int colorspace = mlt_properties_get_int( properties, "colorspace" );
		mlt_properties_set( properties, "colorspace", NULL );
		apply_properties( c, properties, AV_OPT_FLAG_VIDEO_PARAM | AV_OPT_FLAG_ENCODING_PARAM );
		mlt_properties_set_int( properties, "colorspace", colorspace );

		// Set options controlled by MLT
		c->width = mlt_properties_get_int( properties, "width" );
		c->height = mlt_properties_get_int( properties, "height" );
		c->time_base.num = mlt_properties_get_int( properties, "frame_rate_den" );
		c->time_base.den = mlt_properties_get_int( properties, "frame_rate_num" );
#if LIBAVFORMAT_VERSION_INT < ((55<<16)+(44<<8)+0)
		if ( st->time_base.den == 0 )
#endif
		st->time_base = c->time_base;

		// Default to the codec's first pix_fmt if possible.
		c->pix_fmt = pix_fmt ? av_get_pix_fmt( pix_fmt ) : codec ?
			( codec->pix_fmts ? codec->pix_fmts[0] : AV_PIX_FMT_YUV422P ): AV_PIX_FMT_YUV420P;

		switch ( colorspace )
		{
		case 170:
			c->colorspace = AVCOL_SPC_SMPTE170M;
			break;
		case 240:
			c->colorspace = AVCOL_SPC_SMPTE240M;
			break;
		case 470:
			c->colorspace = AVCOL_SPC_BT470BG;
			break;
		case 601:
			c->colorspace = ( 576 % c->height ) ? AVCOL_SPC_SMPTE170M : AVCOL_SPC_BT470BG;
			break;
		case 709:
			c->colorspace = AVCOL_SPC_BT709;
			break;
		}

		if ( mlt_properties_get( properties, "aspect" ) )
		{
			// "-aspect" on ffmpeg command line is display aspect ratio
			double ar = mlt_properties_get_double( properties, "aspect" );
			c->sample_aspect_ratio = av_d2q( ar * c->height / c->width, 255 );
		}
		else
		{
			c->sample_aspect_ratio.num = mlt_properties_get_int( properties, "sample_aspect_num" );
			c->sample_aspect_ratio.den = mlt_properties_get_int( properties, "sample_aspect_den" );
		}
		st->sample_aspect_ratio = c->sample_aspect_ratio;

		if ( mlt_properties_get_double( properties, "qscale" ) > 0 )
		{
			c->flags |= AV_CODEC_FLAG_QSCALE;
			c->global_quality = FF_QP2LAMBDA * mlt_properties_get_double( properties, "qscale" );
		}

		// Allow the user to override the video fourcc
		if ( mlt_properties_get( properties, "vtag" ) )
		{
			char *tail = NULL;
			const char *arg = mlt_properties_get( properties, "vtag" );
			int tag = strtol( arg, &tail, 0);
			if( !tail || *tail )
				tag = arg[ 0 ] + ( arg[ 1 ] << 8 ) + ( arg[ 2 ] << 16 ) + ( arg[ 3 ] << 24 );
			c->codec_tag = tag;
		}

		// Some formats want stream headers to be seperate
		if ( oc->oformat->flags & AVFMT_GLOBALHEADER ) 
			c->flags |= AV_CODEC_FLAG_GLOBAL_HEADER;

		// Translate these standard mlt consumer properties to ffmpeg
		if ( mlt_properties_get_int( properties, "progressive" ) == 0 &&
		     mlt_properties_get_int( properties, "deinterlace" ) == 0 )
		{
			if ( ! mlt_properties_get( properties, "ildct" ) || mlt_properties_get_int( properties, "ildct" ) )
				c->flags |= AV_CODEC_FLAG_INTERLACED_DCT;
			if ( ! mlt_properties_get( properties, "ilme" ) || mlt_properties_get_int( properties, "ilme" ) )
				c->flags |= AV_CODEC_FLAG_INTERLACED_ME;
		}
		
		// parse the ratecontrol override string
		int i;
		char *rc_override = mlt_properties_get( properties, "rc_override" );
		for ( i = 0; rc_override; i++ )
		{
			int start, end, q;
			int e = sscanf( rc_override, "%d,%d,%d", &start, &end, &q );
			if ( e != 3 )
				mlt_log_warning( MLT_CONSUMER_SERVICE( consumer ), "Error parsing rc_override\n" );
			c->rc_override = av_realloc( c->rc_override, sizeof( RcOverride ) * ( i + 1 ) );
			c->rc_override[i].start_frame = start;
			c->rc_override[i].end_frame = end;
			if ( q > 0 )
			{
				c->rc_override[i].qscale = q;
				c->rc_override[i].quality_factor = 1.0;
			}
			else
			{
				c->rc_override[i].qscale = 0;
				c->rc_override[i].quality_factor = -q / 100.0;
			}
			rc_override = strchr( rc_override, '/' );
			if ( rc_override )
				rc_override++;
		}
		c->rc_override_count = i;
 		if ( !c->rc_initial_buffer_occupancy )
 			c->rc_initial_buffer_occupancy = c->rc_buffer_size * 3/4;
		c->intra_dc_precision = mlt_properties_get_int( properties, "dc" ) - 8;

		// Setup dual-pass
		i = mlt_properties_get_int( properties, "pass" );
		if ( i == 1 )
			c->flags |= AV_CODEC_FLAG_PASS1;
		else if ( i == 2 )
			c->flags |= AV_CODEC_FLAG_PASS2;
#ifdef AV_CODEC_ID_H265
		if ( codec->id != AV_CODEC_ID_H265 )
#endif
		if ( codec->id != AV_CODEC_ID_H264 && ( c->flags & ( AV_CODEC_FLAG_PASS1 | AV_CODEC_FLAG_PASS2 ) ) )
		{
			FILE *f;
			int size;
			char *logbuffer;
			char *filename;

			if ( mlt_properties_get( properties, "passlogfile" ) ) {
				filename = mlt_properties_get( properties, "passlogfile" );
			} else {
				char logfilename[1024];
				snprintf( logfilename, sizeof(logfilename), "%s_2pass.log", mlt_properties_get( properties, "target" ) );
				mlt_properties_set( properties, "_logfilename", logfilename );
				filename = mlt_properties_get( properties, "_logfilename" );
			}
			if ( c->flags & AV_CODEC_FLAG_PASS1 )
			{
				f = mlt_fopen( filename, "w" );
				if ( !f )
					perror( filename );
				else
					mlt_properties_set_data( properties, "_logfile", f, 0, ( mlt_destructor )fclose, NULL );
			}
			else
			{
				/* read the log file */
				f = mlt_fopen( filename, "r" );
				if ( !f )
				{
					perror( filename );
				}
				else
				{
					fseek( f, 0, SEEK_END );
					size = ftell( f );
					fseek( f, 0, SEEK_SET );
					logbuffer = av_malloc( size + 1 );
					if ( !logbuffer )
						mlt_log_fatal( MLT_CONSUMER_SERVICE( consumer ), "Could not allocate log buffer\n" );
					else
					{
						if ( size >= 0 )
						{
							size = fread( logbuffer, 1, size, f );
							logbuffer[size] = '\0';
							c->stats_in = logbuffer;
						}
					}
					fclose( f );
				}
			}
		}
	}
	else
	{
		mlt_log_error( MLT_CONSUMER_SERVICE( consumer ), "Could not allocate a stream for video\n" );
	}
 
	return st;
}

static AVFrame *alloc_picture( int pix_fmt, int width, int height )
{
	// Allocate a frame
#if LIBAVCODEC_VERSION_INT >= ((55<<16)+(45<<8)+0)
	AVFrame *picture = av_frame_alloc();
#else
	AVFrame *picture = avcodec_alloc_frame();
#endif

	if ( picture )
	{
		int size = av_image_alloc(picture->data, picture->linesize, width, height, pix_fmt, IMAGE_ALIGN);
		if (size > 0) {
			picture->format = pix_fmt;
			picture->width = width;
			picture->height = height;
		} else {
			av_free( picture );
			picture = NULL;
		}
	}
	else
	{
		// Something failed - clean up what we can
	 	av_free( picture );
	 	picture = NULL;
	}

	return picture;
}

static int open_video( mlt_properties properties, AVFormatContext *oc, AVStream *st, const char *codec_name )
{
	// Get the codec
	AVCodecContext *video_enc = st->codec;

	// find the video encoder
	AVCodec *codec;
	if ( codec_name )
		codec = avcodec_find_encoder_by_name( codec_name );
	else
		codec = avcodec_find_encoder( video_enc->codec_id );

	// Process properties as AVOptions on the AVCodec
	if ( codec && codec->priv_class )
	{
		char *vpre = mlt_properties_get( properties, "vpre" );
		if ( !video_enc->priv_data && codec->priv_data_size )
		{
			video_enc->priv_data = av_mallocz( codec->priv_data_size );
			*(const AVClass **) video_enc->priv_data = codec->priv_class;
//			av_opt_set_defaults( video_enc );
		}
		if ( vpre )
		{
			mlt_properties p = mlt_properties_load( vpre );
			apply_properties( video_enc->priv_data, p, AV_OPT_FLAG_VIDEO_PARAM | AV_OPT_FLAG_ENCODING_PARAM );
			mlt_properties_close( p );
		}
		apply_properties( video_enc->priv_data, properties, AV_OPT_FLAG_VIDEO_PARAM | AV_OPT_FLAG_ENCODING_PARAM );
	}

	if( codec && codec->pix_fmts )
	{
		const enum AVPixelFormat *p = codec->pix_fmts;
		for( ; *p!=-1; p++ )
		{
			if( *p == video_enc->pix_fmt )
				break;
		}
		if( *p == -1 )
			video_enc->pix_fmt = codec->pix_fmts[ 0 ];
	}

	int result = codec && avcodec_open2( video_enc, codec, NULL ) >= 0;
	
	return result;
}

void close_video(AVFormatContext *oc, AVStream *st)
{
	if ( st && st->codec )
	{
		av_freep( &st->codec->stats_in );
		avcodec_close(st->codec);
	}
}

static inline long time_difference( struct timeval *time1 )
{
	struct timeval time2;
	gettimeofday( &time2, NULL );
	return time2.tv_sec * 1000000 + time2.tv_usec - time1->tv_sec * 1000000 - time1->tv_usec;
}

static int mlt_write(void *h, uint8_t *buf, int size)
{
	mlt_properties properties = (mlt_properties) h;
	mlt_events_fire( properties, "avformat-write", buf, &size, NULL );
	return 0;
}

static void write_transmitter( mlt_listener listener, mlt_properties owner, mlt_service service, void **args )
{
	int *p_size = (int*) args[1];
	listener( owner, service, (uint8_t*) args[0], *p_size );
}

typedef struct encode_ctx_desc
{
	mlt_consumer consumer;
	int audio_outbuf_size;
	int audio_input_frame_size;
	uint8_t audio_outbuf[AUDIO_BUFFER_SIZE], audio_buf_1[AUDIO_ENCODE_BUFFER_SIZE], audio_buf_2[AUDIO_ENCODE_BUFFER_SIZE];

	int channels;
	int total_channels;
	int frequency;
	int sample_bytes;

	sample_fifo fifo;

	AVFormatContext *oc;
	AVStream *video_st;
	AVStream *audio_st[ MAX_AUDIO_STREAMS ];
	int64_t sample_count[ MAX_AUDIO_STREAMS ];

	// Used to store and override codec ids
	int video_codec_id;
	int audio_codec_id;

	int error_count;
	int frame_count;

	double audio_pts;
	double video_pts;

	int terminate_on_pause;
	int terminated;
	mlt_properties properties;
	mlt_properties frame_meta_properties;

	AVFrame *audio_avframe;
} encode_ctx_t;

static int encode_audio(encode_ctx_t* ctx)
{
	char key[27];
	int i, j = 0, samples;

	int frame_length = ctx->audio_input_frame_size * ctx->channels * ctx->sample_bytes;

	// Get samples count to fetch from fifo
	if ( sample_fifo_used( ctx->fifo ) < frame_length )
		samples = sample_fifo_used( ctx->fifo ) / ( ctx->channels * ctx->sample_bytes );
	else
	{
		int frames = FFMIN( sample_fifo_used( ctx->fifo ), AUDIO_ENCODE_BUFFER_SIZE ) / frame_length;
		samples = frames * ctx->audio_input_frame_size;
	}

	// Get the audio samples
	if ( samples > 0 )
	{
		sample_fifo_fetch( ctx->fifo, ctx->audio_buf_1, samples * ctx->sample_bytes * ctx->channels );
	}
	else if ( ctx->audio_codec_id == AV_CODEC_ID_VORBIS && ctx->terminated )
	{
		// This prevents an infinite loop when some versions of vorbis do not
		// increment pts when encoding silence.
		ctx->audio_pts = ctx->video_pts;
		return 1;
	}
	else
	{
		memset( ctx->audio_buf_1, 0, AUDIO_ENCODE_BUFFER_SIZE );
	}

	// For each output stream
	for ( i = 0; i < MAX_AUDIO_STREAMS && ctx->audio_st[i] && j < ctx->total_channels; i++ )
	{
		AVStream *stream = ctx->audio_st[i];
		AVCodecContext *codec = stream->codec;
		AVPacket pkt;

		av_init_packet( &pkt );
		pkt.data = ctx->audio_outbuf;
		pkt.size = ctx->audio_outbuf_size;

		// Optimized for single track and no channel remap
		if ( !ctx->audio_st[1] && !mlt_properties_count( ctx->frame_meta_properties ) )
		{
			void* p = ctx->audio_buf_1;
			if ( codec->sample_fmt == AV_SAMPLE_FMT_FLTP )
				p = interleaved_to_planar( samples, ctx->channels, p, sizeof( float ) );
			else if ( codec->sample_fmt == AV_SAMPLE_FMT_S16P )
				p = interleaved_to_planar( samples, ctx->channels, p, sizeof( int16_t ) );
			else if ( codec->sample_fmt == AV_SAMPLE_FMT_S32P )
				p = interleaved_to_planar( samples, ctx->channels, p, sizeof( int32_t ) );
			else if ( codec->sample_fmt == AV_SAMPLE_FMT_U8P )
				p = interleaved_to_planar( samples, ctx->channels, p, sizeof( uint8_t ) );
			ctx->audio_avframe->nb_samples = FFMAX( samples, ctx->audio_input_frame_size );
#if LIBAVCODEC_VERSION_MAJOR >= 55
			ctx->audio_avframe->pts = ctx->sample_count[i];
#endif
			ctx->sample_count[i] += ctx->audio_avframe->nb_samples;
			avcodec_fill_audio_frame( ctx->audio_avframe, codec->channels, codec->sample_fmt,
				(const uint8_t*) p, AUDIO_ENCODE_BUFFER_SIZE, 0 );
			int got_packet = 0;
			int ret = avcodec_encode_audio2( codec, &pkt, samples ? ctx->audio_avframe : NULL, &got_packet );
			if ( ret < 0 )
				pkt.size = ret;
			else if ( !got_packet )
				pkt.size = 0;

			if ( p != ctx->audio_buf_1 )
				mlt_pool_release( p );
		}
		else
		{
			// Extract the audio channels according to channel mapping
			int dest_offset = 0; // channel offset into interleaved dest buffer

			// Get the number of channels for this stream
			sprintf( key, "channels.%d", i );
			int current_channels = mlt_properties_get_int( ctx->properties, key );

			// Clear the destination audio buffer.
			memset( ctx->audio_buf_2, 0, AUDIO_ENCODE_BUFFER_SIZE );

			// For each output channel
			while ( dest_offset < current_channels && j < ctx->total_channels )
			{
				int map_start = -1, map_channels = 0;
				int source_offset = 0;
				int k;

				// Look for a mapping that starts at j
				for ( k = 0; k < (MAX_AUDIO_STREAMS * 2) && map_start != j; k++ )
				{
					sprintf( key, "%d.channels", k );
					map_channels = mlt_properties_get_int( ctx->frame_meta_properties, key );
					sprintf( key, "%d.start", k );
					if ( mlt_properties_get( ctx->frame_meta_properties, key ) )
						map_start = mlt_properties_get_int( ctx->frame_meta_properties, key );
					if ( map_start != j )
						source_offset += map_channels;
				}

				// If no mapping
				if ( map_start != j )
				{
					map_channels = current_channels;
					source_offset = j;
				}

				// Copy samples if source offset valid
				if ( source_offset < ctx->channels )
				{
					// Interleave the audio buffer with the # channels for this stream/mapping.
					for ( k = 0; k < map_channels; k++, j++, source_offset++, dest_offset++ )
					{
						void *src = ctx->audio_buf_1 + source_offset * ctx->sample_bytes;
						void *dest = ctx->audio_buf_2 + dest_offset * ctx->sample_bytes;
						int s = samples + 1;

						while ( --s ) {
							memcpy( dest, src, ctx->sample_bytes );
							dest += current_channels * ctx->sample_bytes;
							src += ctx->channels * ctx->sample_bytes;
						}
					}
				}
				// Otherwise silence
				else
				{
					j += current_channels;
					dest_offset += current_channels;
				}
			}
			ctx->audio_avframe->nb_samples = FFMAX( samples, ctx->audio_input_frame_size );
#if LIBAVCODEC_VERSION_MAJOR >= 55
			ctx->audio_avframe->pts = ctx->sample_count[i];
			ctx->sample_count[i] += ctx->audio_avframe->nb_samples;
#endif
			avcodec_fill_audio_frame( ctx->audio_avframe, codec->channels, codec->sample_fmt,
				(const uint8_t*) ctx->audio_buf_2, AUDIO_ENCODE_BUFFER_SIZE, 0 );
			int got_packet = 0;
			int ret = avcodec_encode_audio2( codec, &pkt, samples ? ctx->audio_avframe : NULL, &got_packet );
			if ( ret < 0 )
				pkt.size = ret;
			else if ( !got_packet )
				pkt.size = 0;
		}

		if ( pkt.size > 0 )
		{
			// Write the compressed frame in the media file
			if ( pkt.pts != AV_NOPTS_VALUE )
				pkt.pts = av_rescale_q( pkt.pts, codec->time_base, stream->time_base );
#if LIBAVFORMAT_VERSION_INT >= ((55<<16)+(44<<8)+0)
			if ( pkt.dts != AV_NOPTS_VALUE )
				pkt.dts = av_rescale_q( pkt.dts, codec->time_base, stream->time_base );
			if ( pkt.duration > 0 )
				pkt.duration = av_rescale_q( pkt.duration, codec->time_base, stream->time_base );
#endif
			pkt.stream_index = stream->index;
			if ( av_interleaved_write_frame( ctx->oc, &pkt ) )
			{
				mlt_log_fatal( MLT_CONSUMER_SERVICE( ctx->consumer ), "error writing audio frame\n" );
				mlt_events_fire( ctx->properties, "consumer-fatal-error", NULL );
				return -1;
			}
			ctx->error_count = 0;
			mlt_log_debug( MLT_CONSUMER_SERVICE( ctx->consumer ), "audio stream %d pkt pts %"PRId64" frame_size %d\n",
				stream->index, pkt.pts, codec->frame_size );
		}
		else if ( pkt.size < 0 )
		{
			mlt_log_warning( MLT_CONSUMER_SERVICE( ctx->consumer ), "error with audio encode %d\n", ctx->frame_count );
			if ( ++ctx->error_count > 2 )
				return -1;
		}

		if ( i == 0 )
		{
#if LIBAVFORMAT_VERSION_INT >= ((55<<16)+(44<<8)+0)
			ctx->audio_pts = (double) ctx->sample_count[0] * av_q2d( stream->codec->time_base );
#else
			ctx->audio_pts = (double) ctx->sample_count[0] * av_q2d( stream->time_base );
#endif
		}
	}

	return 0;
}

/** The main thread - the argument is simply the consumer.
*/

static void *consumer_thread( void *arg )
{
	int i;

	// Encoding content
	encode_ctx_t* enc_ctx = mlt_pool_alloc(sizeof(encode_ctx_t));
	memset(enc_ctx, 0, sizeof(encode_ctx_t));

	// Map the argument to the object
	mlt_consumer consumer = enc_ctx->consumer = arg;

	// Get the properties
	mlt_properties properties = enc_ctx->properties = MLT_CONSUMER_PROPERTIES( consumer );

	// Get the terminate on pause property
	enc_ctx->terminate_on_pause = mlt_properties_get_int( enc_ctx->properties, "terminate_on_pause" );

	// Determine if feed is slow (for realtime stuff)
	int real_time_output = mlt_properties_get_int( properties, "real_time" );

	// Time structures
	struct timeval ante;

	// Get the frame rate
	double fps = mlt_properties_get_double( properties, "fps" );

	// Get width and height
	int width = mlt_properties_get_int( properties, "width" );
	int height = mlt_properties_get_int( properties, "height" );
	int img_width = width;
	int img_height = height;

	// Get default audio properties
	enc_ctx->total_channels = enc_ctx->channels = mlt_properties_get_int( properties, "channels" );
	enc_ctx->frequency = mlt_properties_get_int( properties, "frequency" );
	void *pcm = NULL;
	int samples = 0;

	// AVFormat audio buffer and frame size
	enc_ctx->audio_outbuf_size = AUDIO_BUFFER_SIZE;

	// AVFormat video buffer and frame count
	int video_outbuf_size = VIDEO_BUFFER_SIZE;
	uint8_t *video_outbuf = av_malloc( video_outbuf_size );

	// Used for the frame properties
	mlt_frame frame = NULL;
	mlt_properties frame_properties = NULL;

	// Get the queues
	mlt_deque queue = mlt_properties_get_data( properties, "frame_queue", NULL );
	enc_ctx->fifo = mlt_properties_get_data( properties, "sample_fifo", NULL );

	// For receiving images from an mlt_frame
	uint8_t *image;
	mlt_image_format img_fmt = mlt_image_yuv422;

	// Need two av pictures for converting
	AVFrame *converted_avframe = NULL;

	// For receiving audio samples back from the fifo
	int count = 0;

	// Frames dispatched
	long int frames = 0;
	long int total_time = 0;

	// Determine the format
	AVOutputFormat *fmt = NULL;
	const char *filename = mlt_properties_get( properties, "target" );
	char *format = mlt_properties_get( properties, "f" );
	char *vcodec = mlt_properties_get( properties, "vcodec" );
	char *acodec = mlt_properties_get( properties, "acodec" );
	AVCodec *audio_codec = NULL;
	AVCodec *video_codec = NULL;


	// Misc
	char key[27];
	enc_ctx->frame_meta_properties = mlt_properties_new();
	int header_written = 0;

	// Check for user selected format first
	if ( format != NULL )
		fmt = av_guess_format( format, NULL, NULL );

	// Otherwise check on the filename
	if ( fmt == NULL && filename != NULL )
		fmt = av_guess_format( NULL, filename, NULL );

	// Otherwise default to mpeg
	if ( fmt == NULL )
		fmt = av_guess_format( "mpeg", NULL, NULL );

	// We need a filename - default to stdout?
	if ( filename == NULL || !strcmp( filename, "" ) )
		filename = "pipe:";

#if defined(FFUDIV) && LIBAVUTIL_VERSION_INT >= ((53<<16)+(2<<8)+0)
	avformat_alloc_output_context2( &enc_ctx->oc, fmt, format, filename );
#else
	enc_ctx->oc = avformat_alloc_context( );
	enc_ctx->oc->oformat = fmt;
	snprintf( enc_ctx->oc->filename, sizeof(enc_ctx->oc->filename), "%s", filename );

	if ( enc_ctx->oc->oformat && enc_ctx->oc->oformat->priv_class && !enc_ctx->oc->priv_data && enc_ctx->oc->oformat->priv_data_size ) {
		enc_ctx->oc->priv_data = av_mallocz( enc_ctx->oc->oformat->priv_data_size );
		if ( enc_ctx->oc->priv_data ) {
			*(const AVClass**)enc_ctx->oc->priv_data enc_ctx->= oc->oformat->priv_class;
			av_opt_set_defaults( enc_ctx->oc->priv_data );
		}
	}
#endif

	// Get the codec ids selected
	enc_ctx->audio_codec_id = fmt->audio_codec;
	enc_ctx->video_codec_id = fmt->video_codec;

	// Check for audio codec overides
	if ( ( acodec && strcmp( acodec, "none" ) == 0 ) || mlt_properties_get_int( properties, "an" ) )
		enc_ctx->audio_codec_id = AV_CODEC_ID_NONE;
	else if ( acodec )
	{
		audio_codec = avcodec_find_encoder_by_name( acodec );
		if ( audio_codec )
		{
			enc_ctx->audio_codec_id = audio_codec->id;
			if ( enc_ctx->audio_codec_id == AV_CODEC_ID_AC3 && avcodec_find_encoder_by_name( "ac3_fixed" ) )
			{
				mlt_properties_set( enc_ctx->properties, "_acodec", "ac3_fixed" );
				acodec = mlt_properties_get( enc_ctx->properties, "_acodec" );
				audio_codec = avcodec_find_encoder_by_name( acodec );
			}
			else if ( !strcmp( acodec, "aac" ) || !strcmp( acodec, "vorbis" ) )
			{
				mlt_properties_set( enc_ctx->properties, "astrict", "experimental" );
			}
		}
		else
		{
			enc_ctx->audio_codec_id = AV_CODEC_ID_NONE;
			mlt_log_warning( MLT_CONSUMER_SERVICE( consumer ), "audio codec %s unrecognised - ignoring\n", acodec );
		}
	}
	else
	{
		audio_codec = avcodec_find_encoder( enc_ctx->audio_codec_id );
	}

	// Check for video codec overides
	if ( ( vcodec && strcmp( vcodec, "none" ) == 0 ) || mlt_properties_get_int( properties, "vn" ) )
		enc_ctx->video_codec_id = AV_CODEC_ID_NONE;
	else if ( vcodec )
	{
		video_codec = avcodec_find_encoder_by_name( vcodec );
		if ( video_codec )
		{
			enc_ctx->video_codec_id = video_codec->id;
		}
		else
		{
			enc_ctx->video_codec_id = AV_CODEC_ID_NONE;
			mlt_log_warning( MLT_CONSUMER_SERVICE( consumer ), "video codec %s unrecognised - ignoring\n", vcodec );
		}
	}
	else
	{
		video_codec = avcodec_find_encoder( enc_ctx->video_codec_id );
	}

	// Write metadata
	for ( i = 0; i < mlt_properties_count( properties ); i++ )
	{
		char *name = mlt_properties_get_name( properties, i );
		if ( name && !strncmp( name, "meta.attr.", 10 ) )
		{
			char *key = strdup( name + 10 );
			char *markup = strrchr( key, '.' );
			if ( markup && !strcmp( markup, ".markup") )
			{
				markup[0] = '\0';
				if ( !strstr( key, ".stream." ) )
					av_dict_set( &enc_ctx->oc->metadata, key, mlt_properties_get_value( properties, i ), 0 );
			}
			free( key );
		}
	}

	// Add audio and video streams
	if ( enc_ctx->video_codec_id != AV_CODEC_ID_NONE )
	{
		if ( ( enc_ctx->video_st = add_video_stream( consumer, enc_ctx->oc, video_codec ) ) )
		{
			const char* img_fmt_name = mlt_properties_get( properties, "mlt_image_format" );
			if ( img_fmt_name )
			{
				// Set the mlt_image_format from explicit property.
				mlt_image_format f = mlt_image_format_id( img_fmt_name );
				if ( mlt_image_invalid != f )
					img_fmt = f;
			}
			else
			{
				// Set the mlt_image_format from the selected pix_fmt.
				const char *pix_fmt_name = av_get_pix_fmt_name( enc_ctx->video_st->codec->pix_fmt );
				if ( !strcmp( pix_fmt_name, "rgba" ) ||
					 !strcmp( pix_fmt_name, "argb" ) ||
					 !strcmp( pix_fmt_name, "bgra" ) ) {
					mlt_properties_set( properties, "mlt_image_format", "rgb24a" );
					img_fmt = mlt_image_rgb24a;
				} else if ( strstr( pix_fmt_name, "rgb" ) ||
							strstr( pix_fmt_name, "bgr" ) ) {
					mlt_properties_set( properties, "mlt_image_format", "rgb24" );
					img_fmt = mlt_image_rgb24;
				}
			}
		}
	}
	if ( enc_ctx->audio_codec_id != AV_CODEC_ID_NONE )
	{
		int is_multi = 0;

		enc_ctx->total_channels = 0;
		// multitrack audio
		for ( i = 0; i < MAX_AUDIO_STREAMS; i++ )
		{
			sprintf( key, "channels.%d", i );
			int j = mlt_properties_get_int( properties, key );
			if ( j )
			{
				is_multi = 1;
				enc_ctx->total_channels += j;
				enc_ctx->audio_st[i] = add_audio_stream( consumer, enc_ctx->oc, audio_codec, j );
			}
		}
		// single track
		if ( !is_multi )
		{
			enc_ctx->audio_st[0] = add_audio_stream( consumer, enc_ctx->oc, audio_codec, enc_ctx->channels );
			enc_ctx->total_channels = enc_ctx->channels;
		}
	}
	mlt_properties_set_int( properties, "channels", enc_ctx->total_channels );

	// Audio format is determined when adding the audio stream
	mlt_audio_format aud_fmt = mlt_audio_none;
	if ( enc_ctx->audio_st[0] )
		aud_fmt = get_mlt_audio_format( enc_ctx->audio_st[0]->codec->sample_fmt );
	enc_ctx->sample_bytes = mlt_audio_format_size( aud_fmt, 1, 1 );
	enc_ctx->sample_bytes = enc_ctx->sample_bytes ? enc_ctx->sample_bytes : 1; // prevent divide by zero

	// Set the parameters (even though we have none...)
	{
		if ( mlt_properties_get( properties, "muxpreload" ) && ! mlt_properties_get( properties, "preload" ) )
			mlt_properties_set_double( properties, "preload", mlt_properties_get_double( properties, "muxpreload" ) );
		enc_ctx->oc->max_delay= ( int )( mlt_properties_get_double( properties, "muxdelay" ) * AV_TIME_BASE );

		// Process properties as AVOptions
		char *fpre = mlt_properties_get( properties, "fpre" );
		if ( fpre )
		{
			mlt_properties p = mlt_properties_load( fpre );
			apply_properties( enc_ctx->oc, p, AV_OPT_FLAG_ENCODING_PARAM );
			if ( enc_ctx->oc->oformat && enc_ctx->oc->oformat->priv_class && enc_ctx->oc->priv_data )
				apply_properties( enc_ctx->oc->priv_data, p, AV_OPT_FLAG_ENCODING_PARAM );
			mlt_properties_close( p );
		}
		apply_properties( enc_ctx->oc, properties, AV_OPT_FLAG_ENCODING_PARAM );
		if ( enc_ctx->oc->oformat && enc_ctx->oc->oformat->priv_class && enc_ctx->oc->priv_data )
			apply_properties( enc_ctx->oc->priv_data, properties, AV_OPT_FLAG_ENCODING_PARAM );

		if ( enc_ctx->video_st && !open_video( properties, enc_ctx->oc, enc_ctx->video_st, vcodec? vcodec : NULL ) )
			enc_ctx->video_st = NULL;
		for ( i = 0; i < MAX_AUDIO_STREAMS && enc_ctx->audio_st[i]; i++ )
		{
			enc_ctx->audio_input_frame_size = open_audio( properties, enc_ctx->oc, enc_ctx->audio_st[i], enc_ctx->audio_outbuf_size,
				acodec? acodec : NULL );
			if ( !enc_ctx->audio_input_frame_size )
			{
				// Remove the audio stream from the output context
				int j;
				for ( j = 0; j < enc_ctx->oc->nb_streams; j++ )
				{
					if ( enc_ctx->oc->streams[j] == enc_ctx->audio_st[i] )
						av_freep( &enc_ctx->oc->streams[j] );
				}
				--enc_ctx->oc->nb_streams;
				enc_ctx->audio_st[i] = NULL;
			}
		}

		// Setup custom I/O if redirecting
		if ( mlt_properties_get_int( properties, "redirect" ) )
		{
			int buffer_size = 32768;
			unsigned char *buffer = av_malloc( buffer_size );
			AVIOContext* io = avio_alloc_context( buffer, buffer_size, 1, properties, NULL, mlt_write, NULL );
			if ( buffer && io )
			{
				enc_ctx->oc->pb = io;
				enc_ctx->oc->flags |= AVFMT_FLAG_CUSTOM_IO;
				mlt_properties_set_data( properties, "avio_buffer", buffer, buffer_size, av_free, NULL );
				mlt_properties_set_data( properties, "avio_context", io, 0, av_free, NULL );
				mlt_events_register( properties, "avformat-write", (mlt_transmitter) write_transmitter );
			}
			else
			{
				av_free( buffer );
				mlt_log_error( MLT_CONSUMER_SERVICE(consumer), "failed to setup output redirection\n" );
			}
		}
		// Open the output file, if needed
		else if ( !( fmt->flags & AVFMT_NOFILE ) )
		{
			if ( avio_open( &enc_ctx->oc->pb, filename, AVIO_FLAG_WRITE ) < 0 )
			{
				mlt_log_error( MLT_CONSUMER_SERVICE( consumer ), "Could not open '%s'\n", filename );
				mlt_events_fire( properties, "consumer-fatal-error", NULL );
				goto on_fatal_error;
			}
		}
	
	}

	// Last check - need at least one stream
	if ( !enc_ctx->audio_st[0] && !enc_ctx->video_st )
	{
		mlt_events_fire( properties, "consumer-fatal-error", NULL );
		goto on_fatal_error;
	}

	// Allocate picture
	if ( enc_ctx->video_st )
		converted_avframe = alloc_picture( enc_ctx->video_st->codec->pix_fmt, width, height );

	// Allocate audio AVFrame
	if ( enc_ctx->audio_st[0] )
	{
#if LIBAVCODEC_VERSION_INT >= ((55<<16)+(45<<8)+0)
		enc_ctx->audio_avframe = av_frame_alloc();
#else
		enc_ctx->audio_avframe = avcodec_alloc_frame();
#endif
		if ( enc_ctx->audio_avframe ) {
			AVCodecContext *c = enc_ctx->audio_st[0]->codec;
			enc_ctx->audio_avframe->format = c->sample_fmt;
			enc_ctx->audio_avframe->nb_samples = enc_ctx->audio_input_frame_size;
			enc_ctx->audio_avframe->channel_layout = c->channel_layout;
		} else {
			mlt_log_error( MLT_CONSUMER_SERVICE(consumer), "failed to allocate audio AVFrame\n" );
			mlt_events_fire( properties, "consumer-fatal-error", NULL );
			goto on_fatal_error;
		}
	}

	// Get the starting time (can ignore the times above)
	gettimeofday( &ante, NULL );

	// Loop while running
	while( mlt_properties_get_int( properties, "running" ) &&
	       ( !enc_ctx->terminated || ( enc_ctx->video_st && mlt_deque_count( queue ) ) ) )
	{
		if ( !frame )
			frame = mlt_consumer_rt_frame( consumer );

		// Check that we have a frame to work with
		if ( frame != NULL )
		{
			// Default audio args
			frame_properties = MLT_FRAME_PROPERTIES( frame );

			// Write the stream header.
			if ( !header_written )
			{
				// set timecode from first frame if not been set from metadata
				if( !mlt_properties_get( properties, "timecode" ) )
				{
					char *vitc = mlt_properties_get( frame_properties, "meta.attr.vitc.markup" );
					if ( vitc && vitc[0] )
					{
						mlt_log_debug( MLT_CONSUMER_SERVICE( consumer ), "timecode=[%s]\n", vitc );
						av_dict_set( &enc_ctx->oc->metadata, "timecode", vitc, 0 );

						if ( enc_ctx->video_st )
							av_dict_set( &enc_ctx->video_st->metadata, "timecode", vitc, 0 );
					};
				};

				if ( avformat_write_header( enc_ctx->oc, NULL ) < 0 )
				{
					mlt_log_error( MLT_CONSUMER_SERVICE( consumer ), "Could not write header '%s'\n", filename );
					mlt_events_fire( properties, "consumer-fatal-error", NULL );
					goto on_fatal_error;
				}

				header_written = 1;
			}

			// Increment frames dispatched
			frames ++;

			// Check for the terminated condition
			enc_ctx->terminated = enc_ctx->terminate_on_pause && mlt_properties_get_double( frame_properties, "_speed" ) == 0.0;

			// Get audio and append to the fifo
			if ( !enc_ctx->terminated && enc_ctx->audio_st[0] )
			{
				samples = mlt_sample_calculator( fps, enc_ctx->frequency, count ++ );
				enc_ctx->channels = enc_ctx->total_channels;
				mlt_frame_get_audio( frame, &pcm, &aud_fmt, &enc_ctx->frequency, &enc_ctx->channels, &samples );

				// Save the audio channel remap properties for later
				mlt_properties_pass( enc_ctx->frame_meta_properties, frame_properties, "meta.map.audio." );

				// Create the fifo if we don't have one
				if ( enc_ctx->fifo == NULL )
				{
					enc_ctx->fifo = sample_fifo_init( enc_ctx->frequency, enc_ctx->channels );
					mlt_properties_set_data( properties, "sample_fifo", enc_ctx->fifo, 0, ( mlt_destructor )sample_fifo_close, NULL );
				}
				if ( pcm )
				{
					// Silence if not normal forward speed
					if ( mlt_properties_get_double( frame_properties, "_speed" ) != 1.0 )
						memset( pcm, 0, samples * enc_ctx->channels * enc_ctx->sample_bytes );

					// Append the samples
					sample_fifo_append( enc_ctx->fifo, pcm, samples * enc_ctx->channels * enc_ctx->sample_bytes );
					total_time += ( samples * 1000000 ) / enc_ctx->frequency;
				}
				if ( !enc_ctx->video_st )
					mlt_events_fire( properties, "consumer-frame-show", frame, NULL );
			}

			// Encode the image
			if ( !enc_ctx->terminated && enc_ctx->video_st )
				mlt_deque_push_back( queue, frame );
			else
				mlt_frame_close( frame );
			frame = NULL;
		}

		// While we have stuff to process, process...
		while ( 1 )
		{
			// Write interleaved audio and video frames
			if ( !enc_ctx->video_st || ( enc_ctx->video_st && enc_ctx->audio_st[0] && enc_ctx->audio_pts < enc_ctx->video_pts ) )
			{
				// Write audio
				int fifo_frames = sample_fifo_used( enc_ctx->fifo ) /
					( enc_ctx->audio_input_frame_size * enc_ctx->channels * enc_ctx->sample_bytes );
				if ( ( enc_ctx->video_st && enc_ctx->terminated ) || fifo_frames )
				{
					int r = encode_audio(enc_ctx);

					if ( r > 0 )
						break;
					else if ( r < 0 )
						goto on_fatal_error;
				}
				else
				{
					break;
				}
			}
			else if ( enc_ctx->video_st )
			{
				// Write video
				if ( mlt_deque_count( queue ) )
				{
					int ret = 0;
					AVCodecContext *c = enc_ctx->video_st->codec;

					frame = mlt_deque_pop_front( queue );
					frame_properties = MLT_FRAME_PROPERTIES( frame );

					if ( mlt_properties_get_int( frame_properties, "rendered" ) )
					{
						AVFrame video_avframe;
						mlt_frame_get_image( frame, &image, &img_fmt, &img_width, &img_height, 0 );

						mlt_image_format_planes( img_fmt, width, height, image, video_avframe.data, video_avframe.linesize );

						// Do the colour space conversion
						int flags = SWS_BICUBIC;
						struct SwsContext *context = sws_getContext( width, height, pick_pix_fmt( img_fmt ),
							width, height, c->pix_fmt, flags, NULL, NULL, NULL);
						sws_scale( context, (const uint8_t* const*) video_avframe.data, video_avframe.linesize, 0, height,
							converted_avframe->data, converted_avframe->linesize);
						sws_freeContext( context );

						mlt_events_fire( properties, "consumer-frame-show", frame, NULL );

						// Apply the alpha if applicable
						if ( !mlt_properties_get( properties, "mlt_image_format" ) ||
						     strcmp( mlt_properties_get( properties, "mlt_image_format" ), "rgb24a" ) )
						if ( c->pix_fmt == AV_PIX_FMT_RGBA ||
						     c->pix_fmt == AV_PIX_FMT_ARGB ||
						     c->pix_fmt == AV_PIX_FMT_BGRA )
						{
							uint8_t *p;
							uint8_t *alpha = mlt_frame_get_alpha_mask( frame );
							register int n;

							for ( i = 0; i < height; i ++ )
							{
								n = ( width + 7 ) / 8;
								p = converted_avframe->data[ 0 ] + i * converted_avframe->linesize[ 0 ] + 3;

								switch( width % 8 )
								{
									case 0:	do { *p = *alpha++; p += 4;
									case 7:		 *p = *alpha++; p += 4;
									case 6:		 *p = *alpha++; p += 4;
									case 5:		 *p = *alpha++; p += 4;
									case 4:		 *p = *alpha++; p += 4;
									case 3:		 *p = *alpha++; p += 4;
									case 2:		 *p = *alpha++; p += 4;
									case 1:		 *p = *alpha++; p += 4;
											}
											while( --n );
								}
							}
						}
					}

<<<<<<< HEAD
#ifdef AVFMT_RAWPICTURE
					if (oc->oformat->flags & AVFMT_RAWPICTURE) 
=======
					if (enc_ctx->oc->oformat->flags & AVFMT_RAWPICTURE)
>>>>>>> 1331b5dd
					{
	 					// raw video case. The API will change slightly in the near future for that
						AVPacket pkt;
						av_init_packet(&pkt);

						// Set frame interlace hints
						if ( mlt_properties_get_int( frame_properties, "progressive" ) )
							c->field_order = AV_FIELD_PROGRESSIVE;
						else
							c->field_order = (mlt_properties_get_int( frame_properties, "top_field_first" )) ? AV_FIELD_TB : AV_FIELD_BT;
						pkt.flags |= AV_PKT_FLAG_KEY;
						pkt.stream_index = enc_ctx->video_st->index;
						pkt.data = (uint8_t *)converted_avframe;
						pkt.size = sizeof(AVPicture);

						ret = av_write_frame(enc_ctx->oc, &pkt);
					} 
					else 
#endif
					{
						AVPacket pkt;
						av_init_packet( &pkt );
						if ( c->codec->id == AV_CODEC_ID_RAWVIDEO ) {
							pkt.data = NULL;
							pkt.size = 0;
						} else {
							pkt.data = video_outbuf;
							pkt.size = video_outbuf_size;
						}

						// Set the quality
						converted_avframe->quality = c->global_quality;
						converted_avframe->pts = enc_ctx->frame_count;

						// Set frame interlace hints
						converted_avframe->interlaced_frame = !mlt_properties_get_int( frame_properties, "progressive" );
						converted_avframe->top_field_first = mlt_properties_get_int( frame_properties, "top_field_first" );
						if ( mlt_properties_get_int( frame_properties, "progressive" ) )
							c->field_order = AV_FIELD_PROGRESSIVE;
						else if ( c->codec_id == AV_CODEC_ID_MJPEG )
							c->field_order = (mlt_properties_get_int( frame_properties, "top_field_first" )) ? AV_FIELD_TT : AV_FIELD_BB;
						else
							c->field_order = (mlt_properties_get_int( frame_properties, "top_field_first" )) ? AV_FIELD_TB : AV_FIELD_BT;

	 					// Encode the image
#if LIBAVCODEC_VERSION_MAJOR >= 55
						int got_packet;
						ret = avcodec_encode_video2( c, &pkt, converted_avframe, &got_packet );
						if ( ret < 0 )
							pkt.size = ret;
						else if ( !got_packet )
							pkt.size = 0;
#else
	 					pkt.size = avcodec_encode_video(c, video_outbuf, video_outbuf_size, converted_avframe );
	 					pkt.pts = c->coded_frame? c->coded_frame->pts : AV_NOPTS_VALUE;
						if ( c->coded_frame && c->coded_frame->key_frame )
							pkt.flags |= AV_PKT_FLAG_KEY;
#endif

	 					// If zero size, it means the image was buffered
						if ( pkt.size > 0 )
						{
							if ( pkt.pts != AV_NOPTS_VALUE )
								pkt.pts = av_rescale_q( pkt.pts, c->time_base, enc_ctx->video_st->time_base );
#if LIBAVCODEC_VERSION_MAJOR >= 55
							if ( pkt.dts != AV_NOPTS_VALUE )
								pkt.dts = av_rescale_q( pkt.dts, c->time_base, enc_ctx->video_st->time_base );
#endif
							pkt.stream_index = enc_ctx->video_st->index;

							// write the compressed frame in the media file
							ret = av_interleaved_write_frame(enc_ctx->oc, &pkt);
							mlt_log_debug( MLT_CONSUMER_SERVICE( consumer ), " frame_size %d\n", c->frame_size );
							
							// Dual pass logging
							if ( mlt_properties_get_data( properties, "_logfile", NULL ) && c->stats_out )
								fprintf( mlt_properties_get_data( properties, "_logfile", NULL ), "%s", c->stats_out );

							enc_ctx->error_count = 0;
	 					} 
						else if ( pkt.size < 0 )
						{
							mlt_log_warning( MLT_CONSUMER_SERVICE( consumer ), "error with video encode %d\n", enc_ctx->frame_count );
							if ( ++enc_ctx->error_count > 2 )
								goto on_fatal_error;
							ret = 0;
						}
 					}
					enc_ctx->frame_count++;
#if LIBAVFORMAT_VERSION_INT >= ((55<<16)+(44<<8)+0)
					enc_ctx->video_pts = (double) enc_ctx->frame_count * av_q2d( enc_ctx->video_st->codec->time_base );
#else
					enc_ctx->video_pts = (double) enc_ctx->frame_count * av_q2d( enc_ctx->video_st->time_base );
#endif
					if ( ret )
					{
						mlt_log_fatal( MLT_CONSUMER_SERVICE( consumer ), "error writing video frame\n" );
						mlt_events_fire( properties, "consumer-fatal-error", NULL );
						goto on_fatal_error;
					}
					mlt_frame_close( frame );
					frame = NULL;
				}
				else
				{
					break;
				}
			}
			if ( enc_ctx->audio_st[0] )
				mlt_log_debug( MLT_CONSUMER_SERVICE( consumer ), "audio pts %f ", enc_ctx->audio_pts );
			if ( enc_ctx->video_st )
				mlt_log_debug( MLT_CONSUMER_SERVICE( consumer ), "video pts %f ", enc_ctx->video_pts );
			mlt_log_debug( MLT_CONSUMER_SERVICE( consumer ), "\n" );
		}

		if ( real_time_output == 1 && frames % 2 == 0 )
		{
			long passed = time_difference( &ante );
			if ( enc_ctx->fifo != NULL )
			{
				long pending = ( ( ( long )sample_fifo_used( enc_ctx->fifo ) / enc_ctx->sample_bytes * 1000 ) / enc_ctx->frequency ) * 1000;
				passed -= pending;
			}
			if ( passed < total_time )
			{
				long total = ( total_time - passed );
				struct timespec t = { total / 1000000, ( total % 1000000 ) * 1000 };
				nanosleep( &t, NULL );
			}
		}
	}

	// Flush the encoder buffers
	if ( real_time_output <= 0 )
	{
		// Flush audio fifo
		// TODO: flush all audio streams
		if ( enc_ctx->audio_st[0] ) for (;;)
		{
			int sz = sample_fifo_used( enc_ctx->fifo );
			int ret = encode_audio( enc_ctx );

			mlt_log_debug( MLT_CONSUMER_SERVICE( consumer ), "flushing audio: sz=%d, ret=%d\n", sz, ret );

			if ( !sz || ret < 0 )
				break;
		}

		// Flush video
<<<<<<< HEAD
#ifdef AVFMT_RAWPICTURE
		if ( video_st && !( oc->oformat->flags & AVFMT_RAWPICTURE ) ) for (;;)
#else
		if ( video_st ) for (;;)
#endif
=======
		if ( enc_ctx->video_st && !( enc_ctx->oc->oformat->flags & AVFMT_RAWPICTURE ) ) for (;;)
>>>>>>> 1331b5dd
		{
			AVCodecContext *c = enc_ctx->video_st->codec;
			AVPacket pkt;
			av_init_packet( &pkt );
			if ( c->codec->id == AV_CODEC_ID_RAWVIDEO ) {
				pkt.data = NULL;
				pkt.size = 0;
			} else {
				pkt.data = video_outbuf;
				pkt.size = video_outbuf_size;
			}

			// Encode the image
#if LIBAVCODEC_VERSION_MAJOR >= 55
			int got_packet = 0;
			int ret = avcodec_encode_video2( c, &pkt, NULL, &got_packet );
			if ( ret < 0 )
				pkt.size = ret;
			else if ( !got_packet )
				pkt.size = 0;
#else
			pkt.size = avcodec_encode_video( c, video_outbuf, video_outbuf_size, NULL );
			pkt.pts = c->coded_frame? c->coded_frame->pts : AV_NOPTS_VALUE;
			if( c->coded_frame && c->coded_frame->key_frame )
				pkt.flags |= AV_PKT_FLAG_KEY;
#endif
			mlt_log_debug( MLT_CONSUMER_SERVICE( consumer ), "flushing video size %d\n", pkt.size );
			if ( pkt.size < 0 )
				break;
			// Dual pass logging
			if ( mlt_properties_get_data( properties, "_logfile", NULL ) && c->stats_out )
				fprintf( mlt_properties_get_data( properties, "_logfile", NULL ), "%s", c->stats_out );
			if ( !pkt.size )
				break;

			if ( pkt.pts != AV_NOPTS_VALUE )
				pkt.pts = av_rescale_q( pkt.pts, c->time_base, enc_ctx->video_st->time_base );
#if LIBAVCODEC_VERSION_MAJOR >= 55
			if ( pkt.dts != AV_NOPTS_VALUE )
				pkt.dts = av_rescale_q( pkt.dts, c->time_base, enc_ctx->video_st->time_base );
#endif
			pkt.stream_index = enc_ctx->video_st->index;

			// write the compressed frame in the media file
			if ( av_interleaved_write_frame( enc_ctx->oc, &pkt ) != 0 )
			{
				mlt_log_fatal( MLT_CONSUMER_SERVICE(consumer), "error writing flushed video frame\n" );
				mlt_events_fire( properties, "consumer-fatal-error", NULL );
				goto on_fatal_error;
			}
		}
	}

on_fatal_error:

	if ( frame )
		mlt_frame_close( frame );

	// Write the trailer, if any
	if ( frames )
		av_write_trailer( enc_ctx->oc );

	// close each codec
	if ( enc_ctx->video_st )
		close_video(enc_ctx->oc, enc_ctx->video_st);
	for ( i = 0; i < MAX_AUDIO_STREAMS && enc_ctx->audio_st[i]; i++ )
		close_audio( enc_ctx->oc, enc_ctx->audio_st[i] );

	// Free the streams
	for ( i = 0; i < enc_ctx->oc->nb_streams; i++ )
		av_freep( &enc_ctx->oc->streams[i] );

	// Close the output file
	if ( !( fmt->flags & AVFMT_NOFILE ) &&
		!mlt_properties_get_int( properties, "redirect" ) )
	{
		if ( enc_ctx->oc->pb  ) avio_close( enc_ctx->oc->pb );
	}

	// Clean up input and output frames
	if ( converted_avframe )
		av_free( converted_avframe->data[0] );
	av_free( converted_avframe );
	av_free( video_outbuf );
	av_free( enc_ctx->audio_avframe );

	// Free the stream
	av_free( enc_ctx->oc );

	// Just in case we terminated on pause
	mlt_consumer_stopped( consumer );
	mlt_properties_close( enc_ctx->frame_meta_properties );

	if ( mlt_properties_get_int( properties, "pass" ) > 1 )
	{
		// Remove the dual pass log file
		if ( mlt_properties_get( properties, "_logfilename" ) )
			remove( mlt_properties_get( properties, "_logfilename" ) );

		// Remove the x264 dual pass logs
		char *cwd = getcwd( NULL, 0 );
		const char *file = "x264_2pass.log";
		char *full = malloc( strlen( cwd ) + strlen( file ) + 2 );
		sprintf( full, "%s/%s", cwd, file );
		remove( full );
		free( full );
		file = "x264_2pass.log.temp";
		full = malloc( strlen( cwd ) + strlen( file ) + 2 );
		sprintf( full, "%s/%s", cwd, file );
		remove( full );
		free( full );
		file = "x264_2pass.log.mbtree";
		full = malloc( strlen( cwd ) + strlen( file ) + 2 );
		sprintf( full, "%s/%s", cwd, file );
		remove( full );
		free( full );
		free( cwd );
		remove( "x264_2pass.log.temp" );

		// Recent versions of libavcodec/x264 support passlogfile and need cleanup if specified.
		if ( !mlt_properties_get( properties, "_logfilename" ) &&
		      mlt_properties_get( properties, "passlogfile" ) )
		{
			mlt_properties_get( properties, "passlogfile" );
			file = mlt_properties_get( properties, "passlogfile" );
			remove( file );
			full = malloc( strlen( file ) + strlen( ".mbtree" ) + 1 );
			sprintf( full, "%s.mbtree", file );
			remove( full );
			free( full );
		}
	}

	while ( ( frame = mlt_deque_pop_back( queue ) ) )
		mlt_frame_close( frame );

	mlt_pool_release( enc_ctx );

	return NULL;
}

/** Close the consumer.
*/

static void consumer_close( mlt_consumer consumer )
{
	// Stop the consumer
	mlt_consumer_stop( consumer );

	// Close the parent
	mlt_consumer_close( consumer );

	// Free the memory
	free( consumer );
}<|MERGE_RESOLUTION|>--- conflicted
+++ resolved
@@ -1822,12 +1822,8 @@
 						}
 					}
 
-<<<<<<< HEAD
 #ifdef AVFMT_RAWPICTURE
-					if (oc->oformat->flags & AVFMT_RAWPICTURE) 
-=======
 					if (enc_ctx->oc->oformat->flags & AVFMT_RAWPICTURE)
->>>>>>> 1331b5dd
 					{
 	 					// raw video case. The API will change slightly in the near future for that
 						AVPacket pkt;
@@ -1977,15 +1973,11 @@
 		}
 
 		// Flush video
-<<<<<<< HEAD
 #ifdef AVFMT_RAWPICTURE
-		if ( video_st && !( oc->oformat->flags & AVFMT_RAWPICTURE ) ) for (;;)
+        if ( enc_ctx->video_st && !( enc_ctx->oc->oformat->flags & AVFMT_RAWPICTURE ) ) for (;;)
 #else
-		if ( video_st ) for (;;)
+        if ( enc_ctx->video_st ) for (;;)
 #endif
-=======
-		if ( enc_ctx->video_st && !( enc_ctx->oc->oformat->flags & AVFMT_RAWPICTURE ) ) for (;;)
->>>>>>> 1331b5dd
 		{
 			AVCodecContext *c = enc_ctx->video_st->codec;
 			AVPacket pkt;
