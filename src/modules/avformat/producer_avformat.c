--- conflicted
+++ resolved
@@ -49,18 +49,6 @@
 #include <libavutil/imgutils.h>
 #include <libavutil/version.h>
 
-<<<<<<< HEAD
-=======
-#ifdef USE_VAAPI
-#include <libavutil/hwcontext.h>
-#include <libavcodec/packet.h>
-#endif
-
-#ifdef VDPAU
-#  include <libavcodec/vdpau.h>
-#endif
-
->>>>>>> 40a11746
 #ifdef AVFILTER
 #include <libavfilter/avfilter.h>
 #include <libavfilter/buffersink.h>
@@ -137,14 +125,7 @@
 #endif
 	int autorotate;
 	int is_audio_synchronizing;
-<<<<<<< HEAD
 	int video_send_result;
-=======
-#ifdef USE_VAAPI
-	AVBufferRef* hw_device_ctx;
-	AVFrame* sw_video_frame;
-#endif
->>>>>>> 40a11746
 };
 typedef struct producer_avformat_s *producer_avformat;
 
@@ -967,13 +948,6 @@
 	if ( self->video_codec )
 		avcodec_close( self->video_codec );
 	self->video_codec = NULL;
-<<<<<<< HEAD
-=======
-#ifdef USE_VAAPI
-	av_buffer_unref(&self->hw_device_ctx);
-	self->hw_device_ctx = NULL;
-#endif
->>>>>>> 40a11746
 	if ( self->seekable && self->audio_format )
 		avformat_close_input( &self->audio_format );
 	if ( self->video_format )
@@ -1735,33 +1709,8 @@
 		if ( ( image_size = allocate_buffer( frame, codec_params, buffer, *format, *width, *height ) ) )
 		{
 			int yuv_colorspace;
-<<<<<<< HEAD
 			yuv_colorspace = convert_image( self, self->video_frame, *buffer, codec_params->format,
-=======
-#ifdef VDPAU
-			if ( self->vdpau && self->vdpau->buffer )
-			{
-				AVPicture picture;
-				picture.data[0] = self->vdpau->buffer;
-				picture.data[2] = self->vdpau->buffer + codec_context->width * codec_context->height;
-				picture.data[1] = self->vdpau->buffer + codec_context->width * codec_context->height * 5 / 4;
-				picture.linesize[0] = codec_context->width;
-				picture.linesize[1] = codec_context->width / 2;
-				picture.linesize[2] = codec_context->width / 2;
-				yuv_colorspace = convert_image( self, (AVFrame*) &picture, *buffer,
-					AV_PIX_FMT_YUV420P, format, *width, *height, &alpha );
-			}
-			else
-#endif
-#ifdef USE_VAAPI
-			// not sure why this is really needed, but doesn't seem to work otherwise
-			yuv_colorspace = convert_image( self, self->video_frame, *buffer, self->video_frame->format,
 				format, *width, *height, &alpha );
-#else
-			yuv_colorspace = convert_image( self, self->video_frame, *buffer, codec_context->pix_fmt,
->>>>>>> 40a11746
-				format, *width, *height, &alpha );
-#endif
 			mlt_properties_set_int( frame_properties, "colorspace", yuv_colorspace );
 			got_picture = 1;
 		}
@@ -1771,15 +1720,11 @@
 		int64_t int_position = 0;
 		int decode_errors = 0;
 
-<<<<<<< HEAD
 		// Construct an AVFrame for YUV422 conversion
 		if ( !self->video_frame )
 			self->video_frame = av_frame_alloc();
 
 		while ((self->video_send_result >= 0 || self->video_send_result == AVERROR(EAGAIN)) && !got_picture)
-=======
-		while( ret >= 0 && !got_picture )
->>>>>>> 40a11746
 		{
 			if (self->video_send_result != AVERROR(EAGAIN)) {
 				// Read a packet
@@ -1863,41 +1808,8 @@
 					codec_context->reordered_opaque = int_position;
 					if ( int_position >= req_position )
 						codec_context->skip_loop_filter = AVDISCARD_NONE;
-<<<<<<< HEAD
 					self->video_send_result = avcodec_send_packet(codec_context, &self->pkt);
 					mlt_log_debug( MLT_PRODUCER_SERVICE(producer), "decoded packet with size %d => %d\n", self->pkt.size, self->video_send_result );
-=======
-					
-					char errstr[1000];
-
-					if ( !self->video_frame )
-						self->video_frame = av_frame_alloc();
-					else
-						av_frame_unref( self->video_frame );
-
-#ifdef USE_VAAPI
-					if ( !self->sw_video_frame )
-						self->sw_video_frame = av_frame_alloc();
-					else
-						av_frame_unref( self->sw_video_frame );
-#endif
-
-					do 
-					{
-						if ( ( ret = avcodec_send_packet( codec_context, &self->pkt ) ) < 0 )
-						{
-							// av_strerror( ret, errstr, 1000 );
-							// mlt_log_error( NULL, "avcodec_send_packet() failed %s\n", errstr );
-						}
-						if ( ( ret = avcodec_receive_frame( codec_context, self->video_frame ) ) < 0 ) 
-						{
-							// av_strerror( ret, errstr, 1000 );
-							// mlt_log_error( NULL, "avcodec_receive_frame() failed %s\n", errstr );
-						}
-					} while ( ret == AVERROR( EAGAIN ) );
-
-					mlt_log_debug( MLT_PRODUCER_SERVICE(producer), "decoded packet with size %d => %d\n", self->pkt.size, ret );
->>>>>>> 40a11746
 					// Note: decode may fail at the beginning of MPEGfile (B-frames referencing before first I-frame), so allow a few errors.
 					if (self->video_send_result < 0 && self->video_send_result != AVERROR(EAGAIN))
 					{
@@ -1905,7 +1817,6 @@
 					}
 					else
 					{
-<<<<<<< HEAD
 						int error = avcodec_receive_frame(codec_context, self->video_frame);
 						if (error < 0) {
 							if (error != AVERROR(EAGAIN) && ++decode_errors > 10 ) {
@@ -1916,28 +1827,6 @@
 							decode_errors = 0;
 							got_picture = 1;
 						}
-=======
-#ifdef USE_VAAPI
-						if ( self->hw_device_ctx && self->video_frame->format == HW_PIX_FMT ) 
-						{
-							ret = av_hwframe_transfer_data( self->sw_video_frame, self->video_frame, 0 );
-							if( ret < 0 ) 
-							{
-								av_strerror( ret, errstr, 1000 );
-								mlt_log_error( NULL, "av_hwframe_transfer_data() failed %s\n", errstr );
-								return -1;
-							}
-							av_frame_copy_props( self->sw_video_frame, self->video_frame );
-							self->sw_video_frame->width = self->video_frame->width;
-							self->sw_video_frame->height = self->video_frame->height;
-
-							av_frame_unref( self->video_frame );
-							av_frame_move_ref( self->video_frame, self->sw_video_frame );
-            }
-#endif
-						got_picture = 1;
-						decode_errors = 0;
->>>>>>> 40a11746
 					}
 				}
 
@@ -1997,57 +1886,7 @@
 				if ( ( image_size = allocate_buffer( frame, codec_params, buffer, *format, *width, *height ) ) )
 				{
 					int yuv_colorspace;
-<<<<<<< HEAD
 					yuv_colorspace = convert_image( self, self->video_frame, *buffer, codec_params->format,
-=======
-#ifdef VDPAU
-					if ( self->vdpau )
-					{
-						if ( self->vdpau->is_decoded )
-						{
-							struct vdpau_render_state *render = (struct vdpau_render_state*) self->video_frame->data[0];
-							void *planes[3];
-							uint32_t pitches[3];
-							VdpYCbCrFormat dest_format = VDP_YCBCR_FORMAT_YV12;
-							
-							if ( !self->vdpau->buffer )
-								self->vdpau->buffer = mlt_pool_alloc( codec_context->width * codec_context->height * 3 / 2 );
-							self->video_frame->data[0] = planes[0] = self->vdpau->buffer;
-							self->video_frame->data[2] = planes[1] = self->vdpau->buffer + codec_context->width * codec_context->height;
-							self->video_frame->data[1] = planes[2] = self->vdpau->buffer + codec_context->width * codec_context->height * 5 / 4;
-							self->video_frame->linesize[0] = pitches[0] = codec_context->width;
-							self->video_frame->linesize[1] = pitches[1] = codec_context->width / 2;
-							self->video_frame->linesize[2] = pitches[2] = codec_context->width / 2;
-
-							VdpStatus status = vdp_surface_get_bits( render->surface, dest_format, planes, pitches );
-							if ( status == VDP_STATUS_OK )
-							{
-								yuv_colorspace = convert_image( self, self->video_frame, *buffer, AV_PIX_FMT_YUV420P,
-									format, *width, *height, &alpha );
-								mlt_properties_set_int( frame_properties, "colorspace", yuv_colorspace );
-							}
-							else
-							{
-								mlt_log_error( MLT_PRODUCER_SERVICE(producer), "VDPAU Error: %s\n", vdp_get_error_string( status ) );
-								image_size = self->vdpau->is_decoded = 0;
-							}
-						}
-						else
-						{
-							mlt_log_error( MLT_PRODUCER_SERVICE(producer), "VDPAU error in VdpDecoderRender\n" );
-							image_size = got_picture = 0;
-							self->last_good_position = POSITION_INVALID;
-						}
-					}
-					else
-#endif
-#ifdef USE_VAAPI
-					// not sure why this is really needed, but doesn't seem to work otherwise
-					yuv_colorspace = convert_image( self, self->video_frame, *buffer, self->video_frame->format,
-						format, *width, *height, &alpha );
-#else
-					yuv_colorspace = convert_image( self, self->video_frame, *buffer, codec_context->pix_fmt,
->>>>>>> 40a11746
 						format, *width, *height, &alpha );
 #endif
 					mlt_properties_set_int( frame_properties, "colorspace", yuv_colorspace );
@@ -2117,13 +1956,6 @@
 	self->video_expected = position + 1;
 
 exit_get_image:
-<<<<<<< HEAD
-=======
-	av_frame_free( &self->video_frame );
-#ifdef USE_VAAPI
-	av_frame_free( &self->sw_video_frame );
-#endif
->>>>>>> 40a11746
 	pthread_mutex_unlock( &self->video_mutex );
 
 	// Set the progressive flag
@@ -2173,18 +2005,6 @@
 		}
 	}
 }
-
-#ifdef USE_VAAPI
-static enum AVPixelFormat get_hw_format( AVCodecContext *ctx, const enum AVPixelFormat *pix_fmts )
-{
-	const enum AVPixelFormat *p;
-	for ( p = pix_fmts; *p != -1; p++ )
-		if ( *p == HW_PIX_FMT )
-			return *p;
-	mlt_log_warning( NULL, "get_hw_format() failed\n" );
-	return *pix_fmts;
-}
-#endif
 
 /** Initialize the video codec context.
  */
@@ -2220,42 +2040,6 @@
 			thread_count = atoi( getenv( "MLT_AVFORMAT_THREADS" ) );
 		if ( thread_count >= 0 )
 			codec_context->thread_count = thread_count;
-<<<<<<< HEAD
-=======
-#ifdef USE_VAAPI
-		int found_hw_pix_fmt = 0, i;
-		for ( i = 0;; i++ ) 
-		{
-			const AVCodecHWConfig *config = avcodec_get_hw_config( codec, i );
-			if ( !config ) break;
-
-			if ( config->methods & AV_CODEC_HW_CONFIG_METHOD_HW_DEVICE_CTX &&
-				config->device_type == HW_DEVICE_TYPE && config->pix_fmt == HW_PIX_FMT ) 
-			{
-				found_hw_pix_fmt = 1;
-				break;
-			}
-		}
-		if ( found_hw_pix_fmt ) 
-		{
-			if ( self->hw_device_ctx )
-				av_buffer_unref( &self->hw_device_ctx );
-			int ret = av_hwdevice_ctx_create( &self->hw_device_ctx, HW_DEVICE_TYPE, HW_DEVICE, NULL, 0 );
-			if ( ret >= 0 ) 
-			{
-				codec_context->get_format = get_hw_format;
-				codec_context->hw_device_ctx = av_buffer_ref( self->hw_device_ctx );
-				mlt_log_warning( NULL, "av_hwdevice_ctx_create() success %d\n", codec_context->pix_fmt );
-			} 
-			else 
-			{
-				mlt_log_warning( NULL, "av_hwdevice_ctx_create() failed %d\n", ret );
-			}
-		} else {
-			mlt_log_warning( NULL, "failed to find hw_pix_fmt\n" );
-		}
-#endif
->>>>>>> 40a11746
 		// If we don't have a codec and we can't initialise it, we can't do much more...
 		pthread_mutex_lock( &self->open_mutex );
 		if ( codec && avcodec_open2( codec_context, codec, NULL ) >= 0 )
@@ -3169,19 +2953,9 @@
 	mlt_log_debug( NULL, "producer_avformat_close\n" );
 
 	// Cleanup av contexts
-<<<<<<< HEAD
 	av_packet_unref( &self->pkt );
 	av_free( self->video_frame );
-=======
-	av_free_packet( &self->pkt );
-	av_frame_free(&self->video_frame);
->>>>>>> 40a11746
 	av_free( self->audio_frame );
-
-#ifdef USE_VAAPI
-	av_frame_free( &self->sw_video_frame );
-	av_buffer_unref( &self->hw_device_ctx );
-#endif
 
 	if ( self->is_mutex_init )
 		pthread_mutex_lock( &self->open_mutex );
