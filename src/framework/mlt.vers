MLT_0.8.8 {
  global:
    default_callback;
    mlt_audio_format_name;
    mlt_audio_format_size;
    mlt_cache_close;
    mlt_cache_get;
    mlt_cache_get_frame;
    mlt_cache_get_size;
    mlt_cache_init;
    mlt_cache_item_close;
    mlt_cache_item_data;
    mlt_cache_purge;
    mlt_cache_put;
    mlt_cache_put_frame;
    mlt_cache_set_size;
    mlt_consumer_close;
    mlt_consumer_connect;
    mlt_consumer_get_frame;
    mlt_consumer_init;
    mlt_consumer_is_stopped;
    mlt_consumer_new;
    mlt_consumer_position;
    mlt_consumer_properties;
    mlt_consumer_purge;
    mlt_consumer_put_frame;
    mlt_consumer_rt_frame;
    mlt_consumer_service;
    mlt_consumer_start;
    mlt_consumer_stop;
    mlt_consumer_stopped;
    mlt_deque_close;
    mlt_deque_count;
    mlt_deque_init;
    mlt_deque_insert;
    mlt_deque_peek;
    mlt_deque_peek_back;
    mlt_deque_peek_back_double;
    mlt_deque_peek_back_int;
    mlt_deque_peek_front;
    mlt_deque_peek_front_double;
    mlt_deque_peek_front_int;
    mlt_deque_pop_back;
    mlt_deque_pop_back_double;
    mlt_deque_pop_back_int;
    mlt_deque_pop_front;
    mlt_deque_pop_front_double;
    mlt_deque_pop_front_int;
    mlt_deque_push_back;
    mlt_deque_push_back_double;
    mlt_deque_push_back_int;
    mlt_deque_push_front;
    mlt_deque_push_front_double;
    mlt_deque_push_front_int;
    mlt_environment;
    mlt_environment_set;
    mlt_event_block;
    mlt_event_close;
    mlt_event_inc_ref;
    mlt_events_block;
    mlt_events_close_wait_for;
    mlt_events_disconnect;
    mlt_events_fire;
    mlt_events_init;
    mlt_events_listen;
    mlt_events_register;
    mlt_events_setup_wait_for;
    mlt_events_unblock;
    mlt_events_wait_for;
    mlt_event_unblock;
    mlt_factory_close;
    mlt_factory_consumer;
    mlt_factory_directory;
    mlt_factory_event_object;
    mlt_factory_filter;
    mlt_factory_init;
    mlt_factory_producer;
    mlt_factory_register_for_clean_up;
    mlt_factory_transition;
    mlt_field_close;
    mlt_field_disconnect_service;
    mlt_field_init;
    mlt_field_multitrack;
    mlt_field_new;
    mlt_field_plant_filter;
    mlt_field_plant_transition;
    mlt_field_properties;
    mlt_field_service;
    mlt_field_tractor;
    mlt_filter_close;
    mlt_filter_connect;
    mlt_filter_get_in;
    mlt_filter_get_length;
    mlt_filter_get_length2;
    mlt_filter_get_out;
    mlt_filter_get_position;
    mlt_filter_get_progress;
    mlt_filter_get_track;
    mlt_filter_init;
    mlt_filter_new;
    mlt_filter_process;
    mlt_filter_properties;
    mlt_filter_service;
    mlt_filter_set_in_and_out;
    mlt_frame_clone;
    mlt_frame_close;
    mlt_frame_get_alpha_mask;
    mlt_frame_get_aspect_ratio;
    mlt_frame_get_audio;
    mlt_frame_get_image;
    mlt_frame_get_original_producer;
    mlt_frame_get_position;
    mlt_frame_get_waveform;
    mlt_frame_init;
    mlt_frame_is_test_audio;
    mlt_frame_is_test_card;
    mlt_frame_original_position;
    mlt_frame_pop_audio;
    mlt_frame_pop_frame;
    mlt_frame_pop_get_image;
    mlt_frame_pop_service;
    mlt_frame_pop_service_int;
    mlt_frame_properties;
    mlt_frame_push_audio;
    mlt_frame_push_frame;
    mlt_frame_push_get_image;
    mlt_frame_push_service;
    mlt_frame_push_service_int;
    mlt_frame_replace_image;
    mlt_frame_service_stack;
    mlt_frame_set_alpha;
    mlt_frame_set_aspect_ratio;
    mlt_frame_set_audio;
    mlt_frame_set_image;
    mlt_frame_set_position;
    mlt_frame_unique_properties;
    mlt_frame_write_ppm;
    mlt_geometry_close;
    mlt_geometry_fetch;
    mlt_geometry_get_length;
    mlt_geometry_init;
    mlt_geometry_insert;
    mlt_geometry_interpolate;
    mlt_geometry_next_key;
    mlt_geometry_parse;
    mlt_geometry_parse_item;
    mlt_geometry_prev_key;
    mlt_geometry_refresh;
    mlt_geometry_remove;
    mlt_geometry_serialise;
    mlt_geometry_serialise_cut;
    mlt_geometry_set_length;
    mlt_global_properties;
    mlt_image_format_name;
    mlt_image_format_size;
    mlt_log;
    mlt_log_get_level;
    mlt_log_set_callback;
    mlt_log_set_level;
    mlt_multitrack_clip;
    mlt_multitrack_close;
    mlt_multitrack_connect;
    mlt_multitrack_count;
    mlt_multitrack_init;
    mlt_multitrack_producer;
    mlt_multitrack_properties;
    mlt_multitrack_refresh;
    mlt_multitrack_service;
    mlt_multitrack_track;
    mlt_parser_close;
    mlt_parser_new;
    mlt_parser_properties;
    mlt_parser_start;
    mlt_playlist_append;
    mlt_playlist_append_io;
    mlt_playlist_blank;
    mlt_playlist_blanks_from;
    mlt_playlist_blank_time;
    mlt_playlist_clear;
    mlt_playlist_clip;
    mlt_playlist_clip_is_mix;
    mlt_playlist_clip_length;
    mlt_playlist_clip_start;
    mlt_playlist_close;
    mlt_playlist_consolidate_blanks;
    mlt_playlist_count;
    mlt_playlist_current;
    mlt_playlist_current_clip;
    mlt_playlist_get_clip;
    mlt_playlist_get_clip_at;
    mlt_playlist_get_clip_index_at;
    mlt_playlist_get_clip_info;
    mlt_playlist_init;
    mlt_playlist_insert;
    mlt_playlist_insert_at;
    mlt_playlist_insert_blank;
    mlt_playlist_is_blank;
    mlt_playlist_is_blank_at;
    mlt_playlist_join;
    mlt_playlist_mix;
    mlt_playlist_mix_add;
    mlt_playlist_move;
    mlt_playlist_move_region;
    mlt_playlist_new;
    mlt_playlist_pad_blanks;
    mlt_playlist_producer;
    mlt_playlist_properties;
    mlt_playlist_remove;
    mlt_playlist_remove_region;
    mlt_playlist_repeat_clip;
    mlt_playlist_replace_with_blank;
    mlt_playlist_resize_clip;
    mlt_playlist_service;
    mlt_playlist_split;
    mlt_playlist_split_at;
    mlt_pool_alloc;
    mlt_pool_close;
    mlt_pool_init;
    mlt_pool_purge;
    mlt_pool_realloc;
    mlt_pool_release;
    mlt_producer_attach;
    mlt_producer_clear;
    mlt_producer_close;
    mlt_producer_cut;
    mlt_producer_cut_parent;
    mlt_producer_detach;
    mlt_producer_filter;
    mlt_producer_frame;
    mlt_producer_frame_time;
    mlt_producer_get_fps;
    mlt_producer_get_in;
    mlt_producer_get_length;
    mlt_producer_get_length_time;
    mlt_producer_get_out;
    mlt_producer_get_playtime;
    mlt_producer_get_speed;
    mlt_producer_init;
    mlt_producer_is_blank;
    mlt_producer_is_cut;
    mlt_producer_is_mix;
    mlt_producer_new;
    mlt_producer_optimise;
    mlt_producer_position;
    mlt_producer_prepare_next;
    mlt_producer_properties;
    mlt_producer_seek;
    mlt_producer_seek_time;
    mlt_producer_service;
    mlt_producer_set_in_and_out;
    mlt_producer_set_speed;
    mlt_profile_clone;
    mlt_profile_close;
    mlt_profile_dar;
    mlt_profile_fps;
    mlt_profile_from_producer;
    mlt_profile_init;
    mlt_profile_list;
    mlt_profile_load_file;
    mlt_profile_load_properties;
    mlt_profile_load_string;
    mlt_profile_sar;
    mlt_properties_close;
    mlt_properties_count;
    mlt_properties_debug;
    mlt_properties_dec_ref;
    mlt_properties_dir_list;
    mlt_properties_dump;
    mlt_properties_get;
    mlt_properties_get_data;
    mlt_properties_get_data_at;
    mlt_properties_get_double;
    mlt_properties_get_int;
    mlt_properties_get_int64;
    mlt_properties_get_lcnumeric;
    mlt_properties_get_name;
    mlt_properties_get_position;
    mlt_properties_get_time;
    mlt_properties_get_value;
    mlt_properties_inc_ref;
    mlt_properties_inherit;
    mlt_properties_init;
    mlt_properties_is_sequence;
    mlt_properties_load;
    mlt_properties_lock;
    mlt_properties_mirror;
    mlt_properties_new;
    mlt_properties_parse;
    mlt_properties_parse_yaml;
    mlt_properties_pass;
    mlt_properties_pass_list;
    mlt_properties_pass_property;
    mlt_properties_preset;
    mlt_properties_ref_count;
    mlt_properties_rename;
    mlt_properties_save;
    mlt_properties_serialise_yaml;
    mlt_properties_set;
    mlt_properties_set_data;
    mlt_properties_set_double;
    mlt_properties_set_int;
    mlt_properties_set_int64;
    mlt_properties_set_lcnumeric;
    mlt_properties_set_or_default;
    mlt_properties_set_position;
    mlt_properties_unlock;
    mlt_property_close;
    mlt_property_get_data;
    mlt_property_get_double;
    mlt_property_get_int;
    mlt_property_get_int64;
    mlt_property_get_position;
    mlt_property_get_string;
    mlt_property_get_string_l;
    mlt_property_get_time;
    mlt_property_init;
    mlt_property_pass;
    mlt_property_set_data;
    mlt_property_set_double;
    mlt_property_set_int;
    mlt_property_set_int64;
    mlt_property_set_position;
    mlt_property_set_string;
    mlt_repository_close;
    mlt_repository_consumers;
    mlt_repository_create;
    mlt_repository_filters;
    mlt_repository_init;
    mlt_repository_languages;
    mlt_repository_metadata;
    mlt_repository_presets;
    mlt_repository_producers;
    mlt_repository_register;
    mlt_repository_register_metadata;
    mlt_repository_transitions;
    mlt_sample_calculator;
    mlt_sample_calculator_to_now;
    mlt_sdl_mutex;
    mlt_service_apply_filters;
    mlt_service_attach;
    mlt_service_cache_get;
    mlt_service_cache_get_size;
    mlt_service_cache_purge;
    mlt_service_cache_put;
    mlt_service_cache_set_size;
    mlt_service_close;
    mlt_service_connect_producer;
    mlt_service_consumer;
    mlt_service_detach;
    mlt_service_filter;
    mlt_service_get_frame;
    mlt_service_get_producer;
    mlt_service_identify;
    mlt_service_init;
    mlt_service_lock;
    mlt_service_producer;
    mlt_service_profile;
    mlt_service_properties;
    mlt_service_set_profile;
    mlt_service_unlock;
    mlt_tokeniser_close;
    mlt_tokeniser_count;
    mlt_tokeniser_get_input;
    mlt_tokeniser_get_string;
    mlt_tokeniser_init;
    mlt_tokeniser_parse_new;
    mlt_tractor_close;
    mlt_tractor_connect;
    mlt_tractor_field;
    mlt_tractor_get_track;
    mlt_tractor_init;
    mlt_tractor_multitrack;
    mlt_tractor_new;
    mlt_tractor_producer;
    mlt_tractor_properties;
    mlt_tractor_refresh;
    mlt_tractor_service;
    mlt_tractor_set_track;
    mlt_transition_close;
    mlt_transition_connect;
    mlt_transition_get_a_track;
    mlt_transition_get_b_track;
    mlt_transition_get_in;
    mlt_transition_get_length;
    mlt_transition_get_out;
    mlt_transition_get_position;
    mlt_transition_get_progress;
    mlt_transition_get_progress_delta;
    mlt_transition_init;
    mlt_transition_new;
    mlt_transition_process;
    mlt_transition_properties;
    mlt_transition_service;
    mlt_transition_set_in_and_out;
    mlt_version_get_int;
    mlt_version_get_major;
    mlt_version_get_minor;
    mlt_version_get_revision;
    mlt_version_get_string;
    mlt_vlog;

  local: *;
};

MLT_0.9.0 {
  global:
    mlt_animation_new;
    mlt_animation_parse;
    mlt_animation_refresh;
    mlt_animation_get_length;
    mlt_animation_set_length;
    mlt_animation_parse_item;
    mlt_animation_get_item;
    mlt_animation_insert;
    mlt_animation_remove;
    mlt_animation_interpolate;
    mlt_animation_next_key;
    mlt_animation_prev_key;
    mlt_animation_serialize_cut;
    mlt_animation_serialize;
    mlt_animation_close;
    mlt_properties_get_color;
    mlt_properties_set_color;
    mlt_properties_anim_get;
    mlt_properties_anim_set;
    mlt_properties_anim_get_int;
    mlt_properties_anim_set_int;
    mlt_properties_anim_get_double;
    mlt_properties_anim_set_double;
    mlt_properties_get_animation;
    mlt_properties_set_rect;
    mlt_properties_get_rect;
    mlt_properties_anim_set_rect;
    mlt_properties_anim_get_rect;
    mlt_property_interpolate;
    mlt_property_anim_get_double;
    mlt_property_anim_get_int;
    mlt_property_anim_get_string;
    mlt_property_anim_set_double;
    mlt_property_anim_set_int;
    mlt_property_anim_set_string;
    mlt_property_get_animation;
    mlt_property_set_rect;
    mlt_property_get_rect;
    mlt_property_anim_set_rect;
    mlt_property_anim_get_rect;
    mlt_service_filter_count;
    mlt_service_move_filter;
} MLT_0.8.8;

MLT_0.9.2 {
  global:
    mlt_playlist_mix_in;
    mlt_playlist_mix_out;
    mlt_properties_frames_to_time;
    mlt_properties_time_to_frames;
    mlt_properties_from_utf8;
} MLT_0.9.0;

MLT_0.9.4 {
  global:
    mlt_pool_stat;
    mlt_frame_get_alpha;
} MLT_0.9.2;

MLT_0.9.8 {
  global:
    mlt_service_disconnect_producer;
    mlt_multitrack_disconnect;
    mlt_tractor_remove_track;
    mlt_service_insert_producer;
    mlt_multitrack_insert;
    mlt_tractor_insert_track;
    mlt_transition_set_tracks;
    mlt_animation_key_count;
    mlt_animation_key_get;
} MLT_0.9.4;

MLT_0.9.10 {
  global:
    mlt_factory_repository;
    mlt_properties_to_utf8;
} MLT_0.9.8;

MLT_6.4.0 {
  global:
    mlt_slices_init;
    mlt_slices_close;
    mlt_slices_run;
} MLT_0.9.10;

MLT_6.6.0 {
  global:
    mlt_image_format_planes;
    mlt_image_format_id;
    mlt_slices_count_normal;
    mlt_slices_count_rr;
    mlt_slices_count_fifo;
    mlt_slices_run_normal;
    mlt_slices_run_rr;
    mlt_slices_run_fifo;
    mlt_log_timings_now;
    mlt_service_disconnect_all_producers;
} MLT_6.4.0;

MLT_6.8.0 {
  global:
    mlt_channel_layout_name;
    mlt_channel_layout_id;
    mlt_channel_layout_channels;
    mlt_channel_layout_default;
    mlt_animation_key_set_type;
    mlt_animation_key_set_frame;
} MLT_6.6.0;

MLT_6.10.0 {
  global:
    mlt_animation_serialize_cut_tf;
    mlt_animation_serialize_tf;
    mlt_property_clear;
    mlt_property_get_string_tf;
    mlt_property_get_string_l_tf;
    mlt_properties_clear;
    mlt_properties_get_value_tf;
} MLT_6.8.0;

MLT_6.12.0 {
  global:
    mlt_profile_lumas_dir;
} MLT_6.10.0;

MLT_6.14.0 {
  global:
    mlt_frame_get_unique_properties;
    mlt_playlist_reorder;
    mlt_producer_set_creation_time;
    mlt_producer_get_creation_time;
} MLT_6.12.0;

MLT_6.18.0 {
  global:
    mlt_luma_map_init;
    mlt_luma_map_new;
    mlt_luma_map_render;
    mlt_luma_map_from_pgm;
    mlt_luma_map_from_yuv422;
} MLT_6.14.0;

MLT_6.20.0 {
  global:
    mlt_profile_scale_width;
    mlt_profile_scale_height;
    mlt_properties_set_string;
} MLT_6.18.0;

MLT_6.22.0 {
  global:
    mlt_property_is_clear;
    mlt_properties_exists;
    mlt_audio_new;
    mlt_audio_close;
    mlt_audio_set_values;
    mlt_audio_get_values;
    mlt_audio_alloc_data;
    mlt_audio_calculate_size;
    mlt_audio_plane_count;
    mlt_audio_plane_size;
    mlt_audio_get_planes;
    mlt_audio_shrink;
    mlt_audio_reverse;
    mlt_audio_copy;
    mlt_audio_calculate_frame_samples;
    mlt_audio_calculate_samples_to_position;
    mlt_audio_channel_layout_name;
    mlt_audio_channel_layout_id;
    mlt_audio_channel_layout_channels;
    mlt_audio_channel_layout_default;
} MLT_6.20.0;

MLT_7.0.0 {
  global:
    mlt_factory_link;
    mlt_chain_init;
    mlt_chain_set_source;
    mlt_chain_get_source;
    mlt_chain_attach;
    mlt_chain_detach;
    mlt_chain_link_count;
    mlt_chain_move_link;
    mlt_chain_link;
    mlt_chain_close;
    mlt_link_init;
    mlt_link_connect_next;
    mlt_link_close;
    mlt_repository_links;
    mlt_animation_shift_frames;
    mlt_animation_get_string;
<<<<<<< HEAD
    mlt_image_new;
    mlt_image_close;
    mlt_image_set_values;
    mlt_image_get_values;
    mlt_image_alloc_data;
    mlt_image_alloc_alpha;
    mlt_image_calculate_size;
    mlt_image_fill_black;
=======
    mlt_audio_silence;
>>>>>>> ac2299be
} MLT_6.22.0;<|MERGE_RESOLUTION|>--- conflicted
+++ resolved
@@ -595,7 +595,6 @@
     mlt_repository_links;
     mlt_animation_shift_frames;
     mlt_animation_get_string;
-<<<<<<< HEAD
     mlt_image_new;
     mlt_image_close;
     mlt_image_set_values;
@@ -604,7 +603,5 @@
     mlt_image_alloc_alpha;
     mlt_image_calculate_size;
     mlt_image_fill_black;
-=======
     mlt_audio_silence;
->>>>>>> ac2299be
 } MLT_6.22.0;